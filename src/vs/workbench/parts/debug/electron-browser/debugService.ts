/*---------------------------------------------------------------------------------------------
 *  Copyright (c) Microsoft Corporation. All rights reserved.
 *  Licensed under the MIT License. See License.txt in the project root for license information.
 *--------------------------------------------------------------------------------------------*/

import nls = require('vs/nls');
import strings = require('vs/base/common/strings');
import lifecycle = require('vs/base/common/lifecycle');
import mime = require('vs/base/common/mime');
import Event, { Emitter } from 'vs/base/common/event';
import uri from 'vs/base/common/uri';
import { RunOnceScheduler } from 'vs/base/common/async';
import { Action } from 'vs/base/common/actions';
import arrays = require('vs/base/common/arrays');
import types = require('vs/base/common/types');
import errors = require('vs/base/common/errors');
import severity from 'vs/base/common/severity';
import { TPromise } from 'vs/base/common/winjs.base';
import aria = require('vs/base/browser/ui/aria/aria');
import { IAIAdapter, createAIAdapter } from 'vs/base/parts/ai/node/ai';
import editorbrowser = require('vs/editor/browser/editorBrowser');
import { IKeybindingService, IKeybindingContextKey } from 'vs/platform/keybinding/common/keybindingService';
import {IMarkerService} from 'vs/platform/markers/common/markers';
import { ILifecycleService } from 'vs/platform/lifecycle/common/lifecycle';
import { IExtensionService } from 'vs/platform/extensions/common/extensions';
import { IInstantiationService } from 'vs/platform/instantiation/common/instantiation';
import { IFileService, FileChangesEvent, FileChangeType, EventType } from 'vs/platform/files/common/files';
import { IEventService } from 'vs/platform/event/common/event';
import { IMessageService, CloseAction } from 'vs/platform/message/common/message';
import { ITelemetryService } from 'vs/platform/telemetry/common/telemetry';
import { IStorageService, StorageScope } from 'vs/platform/storage/common/storage';
import wbeditorcommon = require('vs/workbench/common/editor');
import debug = require('vs/workbench/parts/debug/common/debug');
import session = require('vs/workbench/parts/debug/node/rawDebugSession');
import model = require('vs/workbench/parts/debug/common/debugModel');
import { DebugStringEditorInput } from 'vs/workbench/parts/debug/browser/debugEditorInputs';
import viewmodel = require('vs/workbench/parts/debug/common/debugViewModel');
import debugactions = require('vs/workbench/parts/debug/electron-browser/debugActions');
import { ConfigurationManager } from 'vs/workbench/parts/debug/node/debugConfigurationManager';
import { Source } from 'vs/workbench/parts/debug/common/debugSource';
import { ITaskService, TaskEvent, TaskType, TaskServiceEvents, ITaskSummary} from 'vs/workbench/parts/tasks/common/taskService';
import { TaskError, TaskErrors } from 'vs/workbench/parts/tasks/common/taskSystem';
import { IViewletService } from 'vs/workbench/services/viewlet/common/viewletService';
import { IPanelService } from 'vs/workbench/services/panel/common/panelService';
import { IPartService } from 'vs/workbench/services/part/common/partService';
import { ITextFileService } from 'vs/workbench/parts/files/common/files';
import { IConfigurationService } from 'vs/platform/configuration/common/configuration';
import { IWorkspaceContextService } from 'vs/workbench/services/workspace/common/contextService';
import { IWorkbenchEditorService } from 'vs/workbench/services/editor/common/editorService';
import { IWindowService, IBroadcast } from 'vs/workbench/services/window/electron-browser/windowService';
import { ILogEntry, EXTENSION_LOG_BROADCAST_CHANNEL, EXTENSION_ATTACH_BROADCAST_CHANNEL, EXTENSION_TERMINATE_BROADCAST_CHANNEL } from 'vs/workbench/services/thread/electron-browser/threadService';
import { ipcRenderer as ipc } from 'electron';

const DEBUG_BREAKPOINTS_KEY = 'debug.breakpoint';
const DEBUG_BREAKPOINTS_ACTIVATED_KEY = 'debug.breakpointactivated';
const DEBUG_FUNCTION_BREAKPOINTS_KEY = 'debug.functionbreakpoint';
const DEBUG_EXCEPTION_BREAKPOINTS_KEY = 'debug.exceptionbreakpoint';
const DEBUG_WATCH_EXPRESSIONS_KEY = 'debug.watchexpressions';
const DEBUG_SELECTED_CONFIG_NAME_KEY = 'debug.selectedconfigname';

export class DebugService implements debug.IDebugService {
	public serviceId = debug.IDebugService;

	private _state: debug.State;
	private _onDidChangeState: Emitter<debug.State>;
	private session: session.RawDebugSession;
	private model: model.Model;
	private viewModel: viewmodel.ViewModel;
	private configurationManager: ConfigurationManager;
	private debugStringEditorInputs: DebugStringEditorInput[];
	private telemetryAdapter: IAIAdapter;
	private lastTaskEvent: TaskEvent;
	private toDispose: lifecycle.IDisposable[];
	private toDisposeOnSessionEnd: lifecycle.IDisposable[];
	private inDebugMode: IKeybindingContextKey<boolean>;

	constructor(
		@IStorageService private storageService: IStorageService,
		@IWorkbenchEditorService private editorService: IWorkbenchEditorService,
		@ITextFileService private textFileService: ITextFileService,
		@IViewletService private viewletService: IViewletService,
		@IPanelService private panelService: IPanelService,
		@IFileService private fileService: IFileService,
		@IMessageService private messageService: IMessageService,
		@IPartService private partService: IPartService,
		@IWindowService private windowService: IWindowService,
		@ITelemetryService private telemetryService: ITelemetryService,
		@IWorkspaceContextService private contextService: IWorkspaceContextService,
		@IKeybindingService keybindingService: IKeybindingService,
		@IEventService eventService: IEventService,
		@ILifecycleService private lifecycleService: ILifecycleService,
		@IInstantiationService private instantiationService: IInstantiationService,
		@IExtensionService private extensionService: IExtensionService,
		@IMarkerService private markerService: IMarkerService,
		@ITaskService private taskService: ITaskService,
		@IConfigurationService private configurationService: IConfigurationService
	) {
		this.toDispose = [];
		this.toDisposeOnSessionEnd = [];
		this.debugStringEditorInputs = [];
		this.session = null;
		this._state = debug.State.Inactive;
		this._onDidChangeState = new Emitter<debug.State>();

		if (!this.contextService.getWorkspace()) {
			this._state = debug.State.Disabled;
		}
		this.configurationManager = this.instantiationService.createInstance(ConfigurationManager, this.storageService.get(DEBUG_SELECTED_CONFIG_NAME_KEY, StorageScope.WORKSPACE, 'null'));
		this.inDebugMode = keybindingService.createKey(debug.CONTEXT_IN_DEBUG_MODE, false);

		this.model = new model.Model(this.loadBreakpoints(), this.storageService.getBoolean(DEBUG_BREAKPOINTS_ACTIVATED_KEY, StorageScope.WORKSPACE, true), this.loadFunctionBreakpoints(),
			this.loadExceptionBreakpoints(), this.loadWatchExpressions());
		this.toDispose.push(this.model);
		this.viewModel = new viewmodel.ViewModel();

		this.registerListeners(eventService, lifecycleService);
	}

	private registerListeners(eventService: IEventService, lifecycleService: ILifecycleService): void {
		this.toDispose.push(eventService.addListener2(EventType.FILE_CHANGES, (e: FileChangesEvent) => this.onFileChanges(e)));

		if (this.taskService) {
			this.toDispose.push(this.taskService.addListener2(TaskServiceEvents.Active, (e: TaskEvent) => {
				this.lastTaskEvent = e;
			}));
			this.toDispose.push(this.taskService.addListener2(TaskServiceEvents.Inactive, (e: TaskEvent) => {
				if (e.type === TaskType.SingleRun) {
					this.lastTaskEvent = null;
				}
			}));
			this.toDispose.push(this.taskService.addListener2(TaskServiceEvents.Terminated, (e: TaskEvent) => {
				this.lastTaskEvent = null;
			}));
		}

		lifecycleService.onShutdown(this.store, this);
		lifecycleService.onShutdown(this.dispose, this);

		this.toDispose.push(this.windowService.onBroadcast(this.onBroadcast, this));
	}

	private onBroadcast(broadcast: IBroadcast): void {

		// attach: PH is ready to be attached to
		if (broadcast.channel === EXTENSION_ATTACH_BROADCAST_CHANNEL) {
			this.rawAttach(broadcast.payload.port);
			return;
		}

		if (broadcast.channel === EXTENSION_TERMINATE_BROADCAST_CHANNEL) {
			this.onSessionEnd();
			return;
		}

		// from this point on we require an active session
		let session = this.getActiveSession();
		if (!session || session.configuration.type !== 'extensionHost') {
			return; // we are only intersted if we have an active debug session for extensionHost
		}

		// a plugin logged output, show it inside the REPL
		if (broadcast.channel === EXTENSION_LOG_BROADCAST_CHANNEL) {
			let extensionOutput: ILogEntry = broadcast.payload;
			let sev = extensionOutput.severity === 'warn' ? severity.Warning : extensionOutput.severity === 'error' ? severity.Error : severity.Info;

			let args: any[] = [];
			try {
				let parsed = JSON.parse(extensionOutput.arguments);
				args.push(...Object.getOwnPropertyNames(parsed).map(o => parsed[o]));
			} catch (error) {
				args.push(extensionOutput.arguments);
			}

			// add output for each argument logged
			let simpleVals: any[] = [];
			for (let i = 0; i < args.length; i++) {
				let a = args[i];

				// undefined gets printed as 'undefined'
				if (typeof a === 'undefined') {
					simpleVals.push('undefined');
				}

				// null gets printed as 'null'
				else if (a === null) {
					simpleVals.push('null');
				}

				// objects & arrays are special because we want to inspect them in the REPL
				else if (types.isObject(a) || Array.isArray(a)) {

					// flush any existing simple values logged
					if (simpleVals.length) {
						this.logToRepl(simpleVals.join(' '), sev);
						simpleVals = [];
					}

					// show object
					this.logToRepl(a, sev);
				}

				// string: watch out for % replacement directive
				// string substitution and formatting @ https://developer.chrome.com/devtools/docs/console
				else if (typeof a === 'string') {
					let buf = '';

					for (let j = 0, len = a.length; j < len; j++) {
						if (a[j] === '%' && (a[j + 1] === 's' || a[j + 1] === 'i' || a[j + 1] === 'd')) {
							i++; // read over substitution
							buf += !types.isUndefinedOrNull(args[i]) ? args[i] : ''; // replace
							j++; // read over directive
						} else {
							buf += a[j];
						}
					}

					simpleVals.push(buf);
				}

				// number or boolean is joined together
				else {
					simpleVals.push(a);
				}
			}

			// flush simple values
			if (simpleVals.length) {
				this.logToRepl(simpleVals.join(' '), sev);
			}
		}
	}

	private registerSessionListeners(): void {
		this.toDisposeOnSessionEnd.push(this.session);
		this.toDisposeOnSessionEnd.push(this.session.onDidInitialize(event => {
			aria.status(nls.localize('debuggingStarted', "Debugging started."));
			this.sendAllBreakpoints().then(() => {
				if (this.session.configuration.capabilities.supportsConfigurationDoneRequest) {
					this.session.configurationDone().done(null, errors.onUnexpectedError);
				}
			});
		}));

		this.toDisposeOnSessionEnd.push(this.session.onDidStop(event => {
			this.setStateAndEmit(debug.State.Stopped);
			const threadId = event.body.threadId;

			this.getThreadData().done(() => {
				this.model.rawUpdate({
					threadId,
					stoppedDetails: event.body,
					allThreadsStopped: event.body.allThreadsStopped
				});

				const thread = this.model.getThreads()[threadId];
				thread.getCallStack(this).then(callStack => {
					if (callStack.length > 0) {
						// focus first stack frame from top that has source location
						const stackFrameToFocus = arrays.first(callStack, sf => sf.source && sf.source.available, callStack[0]);
						this.setFocusedStackFrameAndEvaluate(stackFrameToFocus, thread).done(null, errors.onUnexpectedError);
						this.windowService.getWindow().focus();
						aria.alert(nls.localize('debuggingPaused', "Debugging paused, reason {0}, {1} {2}", event.body.reason, stackFrameToFocus.source ? stackFrameToFocus.source.name : '', stackFrameToFocus.lineNumber));

						return this.openOrRevealSource(stackFrameToFocus.source, stackFrameToFocus.lineNumber, false, false);
					} else {
						this.setFocusedStackFrameAndEvaluate(null, thread).done(null, errors.onUnexpectedError);
					}
				});
			}, errors.onUnexpectedError);
		}));

		this.toDisposeOnSessionEnd.push(this.session.onDidThread(event => {
			if (event.body.reason === 'started') {
				this.getThreadData().done(null, errors.onUnexpectedError);
			} else if (event.body.reason === 'exited') {
				this.model.clearThreads(true, event.body.threadId);
			}
		}));

		this.toDisposeOnSessionEnd.push(this.session.onDidTerminateDebugee(event => {
			aria.status(nls.localize('debuggingStopped', "Debugging stopped."));
			if (this.session && this.session.getId() === event.body.sessionId) {
				if (event.body && typeof event.body.restart === 'boolean' && event.body.restart) {
					this.restartSession().done(null, err => this.messageService.show(severity.Error, err.message));
				} else {
					this.session.disconnect().done(null, errors.onUnexpectedError);
				}
			}
		}));

		this.toDisposeOnSessionEnd.push(this.session.onDidOutput(event => {
			if (event.body && event.body.category === 'telemetry') {
				// only log telemetry events from debug adapter if the adapter provided the telemetry key
				// and the user opted in telemetry
				if (this.telemetryAdapter && this.telemetryService.isOptedIn) {
					this.telemetryAdapter.log(event.body.output, event.body.data);
				}
			} else if (event.body && typeof event.body.output === 'string' && event.body.output.length > 0) {
				this.onOutput(event);
			}
		}));

		this.toDisposeOnSessionEnd.push(this.session.onDidBreakpoint(event => {
			const id = event.body && event.body.breakpoint ? event.body.breakpoint.id : undefined;
			const breakpoint = this.model.getBreakpoints().filter(bp => bp.idFromAdapter === id).pop();
			if (breakpoint) {
				this.model.updateBreakpoints({ [breakpoint.getId()]: event.body.breakpoint });
			} else {
				const functionBreakpoint = this.model.getFunctionBreakpoints().filter(bp => bp.idFromAdapter === id).pop();
				if (functionBreakpoint) {
					this.model.updateFunctionBreakpoints({ [functionBreakpoint.getId()]: event.body.breakpoint });
				}
			}
		}));

		this.toDisposeOnSessionEnd.push(this.session.onDidExitAdapter(event => {
			// 'Run without debugging' mode VSCode must terminate the extension host. More details: #3905
			if (this.session.configuration.type === 'extensionHost' && this._state === debug.State.RunningNoDebug) {
				ipc.send('vscode:closeExtensionHostWindow', this.contextService.getWorkspace().resource.fsPath);
			}
			if (this.session && this.session.getId() === event.body.sessionId) {
				this.onSessionEnd();
			}
		}));
	}

	private onOutput(event: DebugProtocol.OutputEvent): void {
		const outputSeverity = event.body.category === 'stderr' ? severity.Error : event.body.category === 'console' ? severity.Warning : severity.Info;
		this.appendReplOutput(event.body.output, outputSeverity);
	}

	private getThreadData(): TPromise<void> {
		return this.session.threads().then(response => {
			response.body.threads.forEach(thread => this.model.rawUpdate({ threadId: thread.id, thread }));
		});
	}

	private loadBreakpoints(): debug.IBreakpoint[] {
		try {
			return JSON.parse(this.storageService.get(DEBUG_BREAKPOINTS_KEY, StorageScope.WORKSPACE, '[]')).map((breakpoint: any) => {
				return new model.Breakpoint(new Source(breakpoint.source.raw ? breakpoint.source.raw : { path: uri.parse(breakpoint.source.uri).fsPath, name: breakpoint.source.name }),
					breakpoint.desiredLineNumber || breakpoint.lineNumber, breakpoint.enabled, breakpoint.condition);
			});
		} catch (e) {
			return [];
		}
	}

	private loadFunctionBreakpoints(): debug.IFunctionBreakpoint[] {
		try {
			return JSON.parse(this.storageService.get(DEBUG_FUNCTION_BREAKPOINTS_KEY, StorageScope.WORKSPACE, '[]')).map((fb: any) => {
				return new model.FunctionBreakpoint(fb.name, fb.enabled);
			});
		} catch (e) {
			return [];
		}
	}

	private loadExceptionBreakpoints(): debug.IExceptionBreakpoint[] {
		let result: debug.IExceptionBreakpoint[] = null;
		try {
			result = JSON.parse(this.storageService.get(DEBUG_EXCEPTION_BREAKPOINTS_KEY, StorageScope.WORKSPACE, '[]')).map((exBreakpoint: any) => {
				return new model.ExceptionBreakpoint(exBreakpoint.filter || exBreakpoint.name, exBreakpoint.label, exBreakpoint.enabled);
			});
		} catch (e) {
			result = [];
		}

		return result;
	}

	private loadWatchExpressions(): model.Expression[] {
		try {
			return JSON.parse(this.storageService.get(DEBUG_WATCH_EXPRESSIONS_KEY, StorageScope.WORKSPACE, '[]')).map((watch: any) => {
				return new model.Expression(watch.name, false, watch.id);
			});
		} catch (e) {
			return [];
		}
	}

	public get state(): debug.State {
		return this._state;
	}

	public get onDidChangeState(): Event<debug.State> {
		return this._onDidChangeState.event;
	}

	private setStateAndEmit(newState: debug.State): void {
		this._state = newState;
		this._onDidChangeState.fire(newState);
	}

	public get enabled(): boolean {
		return !!this.contextService.getWorkspace();
	}

	public setFocusedStackFrameAndEvaluate(focusedStackFrame: debug.IStackFrame, thread?: debug.IThread): TPromise<void> {
		if (!thread && focusedStackFrame) {
			thread = this.model.getThreads()[focusedStackFrame.threadId];
		}

		this.viewModel.setFocusedStackFrame(focusedStackFrame, thread);
		if (focusedStackFrame) {
			return this.model.evaluateWatchExpressions(this.session, focusedStackFrame);
		} else {
			this.model.clearWatchExpressionValues();
			return TPromise.as(null);
		}
	}

	public enableOrDisableBreakpoints(enable: boolean, breakpoint?: debug.IEnablement): TPromise<void> {
		if (breakpoint) {
			this.model.setEnablement(breakpoint, enable);
			if (breakpoint instanceof model.Breakpoint) {
				return this.sendBreakpoints((<model.Breakpoint>breakpoint).source.uri);
			} else if (breakpoint instanceof model.FunctionBreakpoint) {
				return this.sendFunctionBreakpoints();
			}

			return this.sendExceptionBreakpoints();
		}

		this.model.enableOrDisableAllBreakpoints(enable);
		return this.sendAllBreakpoints();
	}

	public addBreakpoints(rawBreakpoints: debug.IRawBreakpoint[]): TPromise<void[]> {
		this.model.addBreakpoints(rawBreakpoints);
		const uris = arrays.distinct(rawBreakpoints, raw => raw.uri.toString()).map(raw => raw.uri);

		return TPromise.join(uris.map(uri => this.sendBreakpoints(uri)));
	}

	public removeBreakpoints(id?: string): TPromise<any> {
		const toRemove = this.model.getBreakpoints().filter(bp => !id || bp.getId() === id);
		const urisToClear = arrays.distinct(toRemove, bp => bp.source.uri.toString()).map(bp => bp.source.uri);
		this.model.removeBreakpoints(toRemove);

		return TPromise.join(urisToClear.map(uri => this.sendBreakpoints(uri)));
	}

	public setBreakpointsActivated(activated: boolean): TPromise<void> {
		this.model.setBreakpointsActivated(activated);
		return this.sendAllBreakpoints();
	}

	public addFunctionBreakpoint(): void {
		this.model.addFunctionBreakpoint('');
	}

	public renameFunctionBreakpoint(id: string, newFunctionName: string): TPromise<void> {
		this.model.updateFunctionBreakpoints({ [id]: { name: newFunctionName } });
		return this.sendFunctionBreakpoints();
	}

	public removeFunctionBreakpoints(id?: string): TPromise<void> {
		this.model.removeFunctionBreakpoints(id);
		return this.sendFunctionBreakpoints();
	}

	public addReplExpression(name: string): TPromise<void> {
		this.telemetryService.publicLog('debugService/addReplExpression');
		const focussedStackFrame = this.viewModel.getFocusedStackFrame();
		return this.model.addReplExpression(this.session, focussedStackFrame, name)
			// Evaluate all watch expressions again since repl evaluation might have changed some.
			.then(() => this.setFocusedStackFrameAndEvaluate(focussedStackFrame));
	}

	public logToRepl(value: string | { [key: string]: any }, severity?: severity): void {
		this.model.logToRepl(value, severity);
	}

	public appendReplOutput(value: string, severity?: severity): void {
		this.model.appendReplOutput(value, severity);
	}

	public removeReplExpressions(): void {
		this.model.removeReplExpressions();
	}

	public addWatchExpression(name: string): TPromise<void> {
		return this.model.addWatchExpression(this.session, this.viewModel.getFocusedStackFrame(), name);
	}

	public renameWatchExpression(id: string, newName: string): TPromise<void> {
		return this.model.renameWatchExpression(this.session, this.viewModel.getFocusedStackFrame(), id, newName);
	}

	public removeWatchExpressions(id?: string): void {
		this.model.removeWatchExpressions(id);
	}

	public createSession(noDebug: boolean, configuration?: debug.IConfig, changeViewState = !this.partService.isSideBarHidden()): TPromise<any> {
		this.removeReplExpressions();

		return this.textFileService.saveAll()							// make sure all dirty files are saved
			.then(() => this.configurationService.loadConfiguration()	// make sure configuration is up to date
			.then(() => this.extensionService.onReady()
			.then(() => this.configurationManager.setConfiguration((this.configurationManager.configurationName))
			.then(() => {
				this.configurationManager.resloveConfiguration(configuration);
				configuration = configuration || this.configurationManager.configuration;
				if (!configuration) {
					return this.configurationManager.openConfigFile(false).then(openend => {
						if (openend) {
							this.messageService.show(severity.Info, nls.localize('NewLaunchConfig', "Please set up the launch configuration file for your application."));
						}
					});
				}

				configuration.noDebug = noDebug;
				if (!this.configurationManager.adapter) {
					return configuration.type ? TPromise.wrapError(new Error(nls.localize('debugTypeNotSupported', "Configured debug type '{0}' is not supported.", configuration.type)))
						: TPromise.wrapError(errors.create(nls.localize('debugTypeMissing', "Missing property 'type' for the selected configuration in launch.json."),
							{ actions: [CloseAction, this.instantiationService.createInstance(debugactions.ConfigureAction, debugactions.ConfigureAction.ID, debugactions.ConfigureAction.LABEL)] }));
				}

				return this.runPreLaunchTask(configuration.preLaunchTask).then((taskSummary: ITaskSummary) => {
					const errorCount = configuration.preLaunchTask ? this.markerService.getStatistics().errors : 0;
					const successExitCode = taskSummary && taskSummary.exitCode === 0;
					const failureExitCode = taskSummary && taskSummary.exitCode !== undefined && taskSummary.exitCode !== 0;
					if (successExitCode || (errorCount === 0 && !failureExitCode)) {
						return this.doCreateSession(configuration, changeViewState);
					}

					this.messageService.show(severity.Error, {
						message: errorCount > 1 ? nls.localize('preLaunchTaskErrors', "Build errors have been detected during preLaunchTask '{0}'.", configuration.preLaunchTask) :
							errorCount === 1 ? nls.localize('preLaunchTaskError', "Build error has been detected during preLaunchTask '{0}'.", configuration.preLaunchTask) :
								nls.localize('preLaunchTaskExitCode', "The preLaunchTask '{0}' terminated with exit code {1}.", configuration.preLaunchTask, taskSummary.exitCode),
						actions: [CloseAction, new Action('debug.continue', nls.localize('debugAnyway', "Debug Anyway"), null, true, () => {
							this.messageService.hideAll();
							return this.doCreateSession(configuration, changeViewState);
						})]
					});
				}, (err: TaskError) => {
					if (err.code !== TaskErrors.NotConfigured) {
						throw err;
					}

					this.messageService.show(err.severity, {
						message: err.message,
						actions: [CloseAction, this.taskService.configureAction()]
					});
				});
			}))));
	}

	private doCreateSession(configuration: debug.IConfig, changeViewState: boolean): TPromise<any> {
		this.setStateAndEmit(debug.State.Initializing);

		this.telemetryService.getTelemetryInfo().then(info => {
			const telemetryInfo: { [key: string]: string } = Object.create(null);
			telemetryInfo['common.vscodemachineid'] = info.machineId;
			telemetryInfo['common.vscodesessionid'] = info.sessionId;
			return telemetryInfo;
		}).then(data => {
			let {aiKey, type} = this.configurationManager.adapter;
			this.telemetryAdapter = createAIAdapter(aiKey, type, data);
		});

		this.session = this.instantiationService.createInstance(session.RawDebugSession, configuration.debugServer, this.configurationManager.adapter, this.telemetryAdapter);
		this.registerSessionListeners();

		return this.session.initialize({
			adapterID: configuration.type,
			pathFormat: 'path',
			linesStartAt1: true,
			columnsStartAt1: true
		}).then((result: DebugProtocol.InitializeResponse) => {
			if (!this.session) {
				return TPromise.wrapError(new Error(nls.localize('debugAdapterCrash', "Debug adapter process has terminated unexpectedly")));
			}

			this.model.setExceptionBreakpoints(this.session.configuration.capabilities.exceptionBreakpointFilters);
			return configuration.request === 'attach' ? this.session.attach(configuration) : this.session.launch(configuration);
		}).then((result: DebugProtocol.Response) => {
			if (changeViewState) {
				if (configuration.internalConsoleOptions === 'openOnSessionStart' || (!this.viewModel.changedWorkbenchViewState && configuration.internalConsoleOptions !== 'neverOpen')) {
					this.panelService.openPanel(debug.REPL_ID, false).done(undefined, errors.onUnexpectedError);
				}

				if (!this.viewModel.changedWorkbenchViewState) {
					// We only want to change the workbench view state on the first debug session #5738
					this.viewModel.changedWorkbenchViewState = true;
					this.viewletService.openViewlet(debug.VIEWLET_ID);
				}
			}

			// Do not change status bar to orange if we are just running without debug.
			if (!configuration.noDebug) {
				this.partService.addClass('debugging');
			}
			this.extensionService.activateByEvent(`onDebug:${configuration.type}`).done(null, errors.onUnexpectedError);
			this.contextService.updateOptions('editor', {
				glyphMargin: true
			});
			this.inDebugMode.set(true);
			this.lazyTransitionToRunningState();

			this.telemetryService.publicLog('debugSessionStart', {
				type: configuration.type,
				breakpointCount: this.model.getBreakpoints().length,
				exceptionBreakpoints: this.model.getExceptionBreakpoints(),
				watchExpressionsCount: this.model.getWatchExpressions().length,
				extensionName: `${ this.configurationManager.adapter.extensionDescription.publisher }.${ this.configurationManager.adapter.extensionDescription.name }`,
				isBuiltin: this.configurationManager.adapter.extensionDescription.isBuiltin
			});
		}).then(undefined, (error: any) => {
			this.telemetryService.publicLog('debugMisconfiguration', { type: configuration ? configuration.type : undefined });
			this.setStateAndEmit(debug.State.Inactive);
			if (this.session) {
				this.session.disconnect();
			}
			// Show the repl if some error got logged there #5870
			if (this.model.getReplElements().length > 0) {
				this.panelService.openPanel(debug.REPL_ID, false).done(undefined, errors.onUnexpectedError);
			}

			const configureAction = this.instantiationService.createInstance(debugactions.ConfigureAction, debugactions.ConfigureAction.ID, debugactions.ConfigureAction.LABEL);
			const actions = (error.actions && error.actions.length) ? error.actions.concat([configureAction]) : [CloseAction, configureAction];
			return TPromise.wrapError(errors.create(error.message, { actions }));
		});
	}

	private runPreLaunchTask(taskName: string): TPromise<ITaskSummary> {
		if (!taskName) {
			return TPromise.as(null);
		}

		// run a task before starting a debug session
		return this.taskService.tasks().then(descriptions => {
			const filteredTasks = descriptions.filter(task => task.name === taskName);
			if (filteredTasks.length !== 1) {
				return TPromise.wrapError(errors.create(nls.localize('DebugTaskNotFound', "Could not find the preLaunchTask \'{0}\'.", taskName), {
					actions: [
						CloseAction,
						this.taskService.configureAction(),
						this.instantiationService.createInstance(debugactions.ConfigureAction, debugactions.ConfigureAction.ID, debugactions.ConfigureAction.LABEL)
					]
				}));
			}

			// task is already running - nothing to do.
			if (this.lastTaskEvent && this.lastTaskEvent.taskName === taskName) {
				return TPromise.as(null);
			}

			if (this.lastTaskEvent) {
				// there is a different task running currently.
				return TPromise.wrapError(errors.create(nls.localize('differentTaskRunning', "There is a task {0} running. Can not run pre launch task {1}.", this.lastTaskEvent.taskName, taskName)));
			}

			// no task running, execute the preLaunchTask.
			const taskPromise = this.taskService.run(filteredTasks[0].id).then(result => {
				this.lastTaskEvent = null;
				return result;
			}, err => {
				this.lastTaskEvent = null;
			});

			if (filteredTasks[0].isWatching) {
				return new TPromise((c, e) => this.taskService.addOneTimeListener(TaskServiceEvents.Inactive, () => c(null)));
			}

			return taskPromise;
		});
	}

	private rawAttach(port: number): TPromise<any> {
		if (this.session) {
			if (!this.session.configuration.isAttach) {
				return this.session.attach({ port });
			}

			this.session.disconnect().done(null, errors.onUnexpectedError);
		}

		this.setStateAndEmit(debug.State.Initializing);
		const configuration = this.configurationManager.configuration;
		return this.doCreateSession({
			type: configuration.type,
			request: 'attach',
			port,
			sourceMaps: configuration.sourceMaps,
			outDir: configuration.outDir,
			debugServer: configuration.debugServer
		}, false);
	}

	public restartSession(): TPromise<any> {
		return this.session ? this.session.disconnect(true).then(() =>
			new TPromise<void>((c, e) => {
				setTimeout(() => {
					this.createSession(false, null, false).then(() => c(null), err => e(err));
				}, 300);
			})
		) : this.createSession(false, null, false);
	}

	public getActiveSession(): debug.IRawDebugSession {
		return this.session;
	}

	private onSessionEnd(): void {
		if (this.session) {
			const bpsExist = this.model.getBreakpoints().length > 0;
			this.telemetryService.publicLog('debugSessionStop', {
				type: this.session.configuration.type,
				success: this.session.emittedStopped || !bpsExist,
				sessionLengthInSeconds: this.session.getLengthInSeconds(),
				breakpointCount: this.model.getBreakpoints().length,
				watchExpressionsCount: this.model.getWatchExpressions().length
			});
		}

		this.session = null;
		try {
			this.toDisposeOnSessionEnd = lifecycle.dispose(this.toDisposeOnSessionEnd);
		} catch (e) {
			// an internal module might be open so the dispose can throw -> ignore and continue with stop session.
		}

		this.partService.removeClass('debugging');
<<<<<<< HEAD

		const activeEditor = this.editorService.getActiveEditor();
		if (activeEditor) {
			this.editorService.focusGroup(activeEditor.position);
		}
=======
>>>>>>> 23c927e3

		this.model.clearThreads(true);
		this.setFocusedStackFrameAndEvaluate(null).done(null, errors.onUnexpectedError);
		this.setStateAndEmit(debug.State.Inactive);

		// set breakpoints back to unverified since the session ended.
		// source reference changes across sessions, so we do not use it to persist the source.
		const data: { [id: string]: { line: number, verified: boolean } } = {};
		this.model.getBreakpoints().forEach(bp => {
			delete bp.source.raw.sourceReference;
			data[bp.getId()] = { line: bp.lineNumber, verified: false };
		});
		this.model.updateBreakpoints(data);

		if (this.telemetryAdapter) {
			this.telemetryAdapter.dispose();
			this.telemetryAdapter = null;
		}
		this.inDebugMode.reset();
	}

	public getModel(): debug.IModel {
		return this.model;
	}

	public getViewModel(): debug.IViewModel {
		return this.viewModel;
	}

	public openOrRevealSource(source: Source, lineNumber: number, preserveFocus: boolean, sideBySide: boolean): TPromise<any> {
		const visibleEditors = this.editorService.getVisibleEditors();
		for (let i = 0; i < visibleEditors.length; i++) {
			const fileInput = wbeditorcommon.asFileEditorInput(visibleEditors[i].input);
			if ((fileInput && fileInput.getResource().toString() === source.uri.toString()) ||
				(visibleEditors[i].input instanceof DebugStringEditorInput && (<DebugStringEditorInput>visibleEditors[i].input).getResource().toString() === source.uri.toString())) {

				const control = <editorbrowser.ICodeEditor>visibleEditors[i].getControl();
				if (control) {
					control.revealLineInCenterIfOutsideViewport(lineNumber);
					control.setSelection({ startLineNumber: lineNumber, startColumn: 1, endLineNumber: lineNumber, endColumn: 1 });
					this.editorService.activateGroup(i);
				}

				return TPromise.as(null);
			}
		}

		if (source.inMemory) {
			// internal module
			if (source.reference !== 0 && this.session) {
				return this.session.source({ sourceReference: source.reference }).then(response => {
					const editorInput = this.getDebugStringEditorInput(source, response.body.content, mime.guessMimeTypes(source.name)[0]);
					return this.editorService.openEditor(editorInput, wbeditorcommon.TextEditorOptions.create({
						selection: {
							startLineNumber: lineNumber,
							startColumn: 1,
							endLineNumber: lineNumber,
							endColumn: 1
						},
						preserveFocus: preserveFocus
					}), sideBySide);
				});
			}

			return this.sourceIsUnavailable(source, sideBySide);
		}

		return this.fileService.resolveFile(source.uri).then(() =>
			this.editorService.openEditor({
				resource: source.uri,
				options: {
					selection: {
						startLineNumber: lineNumber,
						startColumn: 1,
						endLineNumber: lineNumber,
						endColumn: 1
					},
					preserveFocus: preserveFocus
				}
			}, sideBySide), err => this.sourceIsUnavailable(source, sideBySide)
		);
	}

	private sourceIsUnavailable(source: Source, sideBySide: boolean): TPromise<any> {
		this.model.sourceIsUnavailable(source);
		const editorInput = this.getDebugStringEditorInput(source, nls.localize('debugSourceNotAvailable', "Source {0} is not available.", source.uri.fsPath), 'text/plain');

		return this.editorService.openEditor(editorInput, wbeditorcommon.TextEditorOptions.create({ preserveFocus: true }), sideBySide);
	}

	public getConfigurationManager(): debug.IConfigurationManager {
		return this.configurationManager;
	}

	public next(threadId: number): TPromise<void> {
		if (!this.session) {
			return TPromise.as(null);
		}

		return this.session.next({ threadId }).then(() => {
			this.lazyTransitionToRunningState(threadId);
		});
	}

	public stepIn(threadId: number): TPromise<void> {
		if (!this.session) {
			return TPromise.as(null);
		}

		return this.session.stepIn({ threadId }).then(() => {
			this.lazyTransitionToRunningState(threadId);
		});
	}

	public stepOut(threadId: number): TPromise<void> {
		if (!this.session) {
			return TPromise.as(null);
		}

		return this.session.stepOut({ threadId }).then(() => {
			this.lazyTransitionToRunningState(threadId);
		});
	}

	public continue(threadId: number): TPromise<void> {
		if (!this.session) {
			return TPromise.as(null);
		}

		return this.session.continue({ threadId }).then(response => {
			let allThreadsContinued = response.body ? response.body.allThreadsContinued !== false : true;

			// TODO@Isidor temporary workaround for #1703
			if (this.session && strings.equalsIgnoreCase(this.session.configuration.type, 'php')) {
				allThreadsContinued = false;
			}

			this.lazyTransitionToRunningState(allThreadsContinued ? undefined : threadId);
		});
	}

	public pause(threadId: number): TPromise<any> {
		if (!this.session) {
			return TPromise.as(null);
		}

		return this.session.pause({ threadId });
	}

	private lazyTransitionToRunningState(threadId?: number): void {
		let setNewFocusedStackFrameScheduler: RunOnceScheduler;
		const toDispose = this.session.onDidStop(e => {
			if (e.body.threadId === threadId || e.body.allThreadsStopped || !threadId) {
				setNewFocusedStackFrameScheduler.cancel();
			}
		});

		this.model.clearThreads(false, threadId);

		// Get a top stack frame of a stopped thread if there is any.
		const threads = this.model.getThreads();
		const stoppedReference = Object.keys(threads).filter(ref => threads[ref].stopped).pop();
		const stoppedThread = stoppedReference ? threads[parseInt(stoppedReference)] : null;
		const callStack = stoppedThread ? stoppedThread.getCachedCallStack() : null;
		const stackFrameToFocus = callStack && callStack.length > 0 ? callStack[0] : null;

		if (!stoppedThread) {
			this.setStateAndEmit(this.configurationManager.configuration.noDebug ? debug.State.RunningNoDebug : debug.State.Running);
		}

		// Do not immediatly set a new focused stack frame since that might cause unnecessery flickering
		// of the tree in the debug viewlet. Only set focused stack frame if no stopped event has arrived in 500ms.
		setNewFocusedStackFrameScheduler = new RunOnceScheduler(() => {
			toDispose.dispose();
			aria.status(nls.localize('debuggingContinued', "Debugging continued."));

			this.setFocusedStackFrameAndEvaluate(stackFrameToFocus).done(null, errors.onUnexpectedError);
		}, 500);
		setNewFocusedStackFrameScheduler.schedule();
	}

	private getDebugStringEditorInput(source: Source, value: string, mtype: string): DebugStringEditorInput {
		const filtered = this.debugStringEditorInputs.filter(input => input.getResource().toString() === source.uri.toString());

		if (filtered.length === 0) {
			const result = this.instantiationService.createInstance(DebugStringEditorInput, source.name, source.uri, source.origin, value, mtype, void 0);
			this.debugStringEditorInputs.push(result);
			this.toDisposeOnSessionEnd.push(result);

			return result;
		} else {
			return filtered[0];
		}
	}

	private sendAllBreakpoints(): TPromise<any> {
		return TPromise.join(arrays.distinct(this.model.getBreakpoints(), bp => bp.source.uri.toString()).map(bp => this.sendBreakpoints(bp.source.uri)))
			.then(() => this.sendFunctionBreakpoints())
			// send exception breakpoints at the end since some debug adapters rely on the order
			.then(() => this.sendExceptionBreakpoints());
	}

	private sendBreakpoints(modelUri: uri): TPromise<void> {
		if (!this.session || !this.session.readyForBreakpoints) {
			return TPromise.as(null);
		}

		const breakpointsToSend = arrays.distinct(
			this.model.getBreakpoints().filter(bp => this.model.areBreakpointsActivated() && bp.enabled && bp.source.uri.toString() === modelUri.toString()),
			bp => `${bp.desiredLineNumber}`
		);
		const rawSource = breakpointsToSend.length > 0 ? breakpointsToSend[0].source.raw : Source.toRawSource(modelUri, this.model);

		return this.session.setBreakpoints({
			source: rawSource,
			lines: breakpointsToSend.map(bp => bp.desiredLineNumber),
			breakpoints: breakpointsToSend.map(bp => ({ line: bp.desiredLineNumber,
			condition: bp.condition
		}))}).then(response => {
			const data: { [id: string]: { line?: number, verified: boolean } } = {};
			for (let i = 0; i < breakpointsToSend.length; i++) {
				data[breakpointsToSend[i].getId()] = response.body.breakpoints[i];
			}

			this.model.updateBreakpoints(data);
		});
	}

	private sendFunctionBreakpoints(): TPromise<void> {
		if (!this.session || !this.session.readyForBreakpoints || !this.session.configuration.capabilities.supportsFunctionBreakpoints) {
			return TPromise.as(null);
		}

		const breakpointsToSend = this.model.getFunctionBreakpoints().filter(fbp => fbp.enabled && this.model.areBreakpointsActivated());
		return this.session.setFunctionBreakpoints({ breakpoints: breakpointsToSend }).then(response => {
			const data: { [id: string]: { name?: string, verified?: boolean } } = {};
			for (let i = 0; i < breakpointsToSend.length; i++) {
				data[breakpointsToSend[i].getId()] = response.body.breakpoints[i];
			}

			this.model.updateFunctionBreakpoints(data);
		});
	}

	private sendExceptionBreakpoints(): TPromise<any> {
		if (!this.session || !this.session.readyForBreakpoints || this.model.getExceptionBreakpoints().length === 0) {
			return TPromise.as(null);
		}

		const enabledExceptionBps = this.model.getExceptionBreakpoints().filter(exb => exb.enabled);
		return this.session.setExceptionBreakpoints({ filters: enabledExceptionBps.map(exb => exb.filter) });
	}

	private onFileChanges(fileChangesEvent: FileChangesEvent): void {
		this.model.removeBreakpoints(this.model.getBreakpoints().filter(bp =>
			fileChangesEvent.contains(bp.source.uri, FileChangeType.DELETED)));
	}

	private store(): void {
		this.storageService.store(DEBUG_BREAKPOINTS_KEY, JSON.stringify(this.model.getBreakpoints()), StorageScope.WORKSPACE);
		this.storageService.store(DEBUG_BREAKPOINTS_ACTIVATED_KEY, this.model.areBreakpointsActivated() ? 'true' : 'false', StorageScope.WORKSPACE);
		this.storageService.store(DEBUG_FUNCTION_BREAKPOINTS_KEY, JSON.stringify(this.model.getFunctionBreakpoints()), StorageScope.WORKSPACE);
		this.storageService.store(DEBUG_EXCEPTION_BREAKPOINTS_KEY, JSON.stringify(this.model.getExceptionBreakpoints()), StorageScope.WORKSPACE);
		this.storageService.store(DEBUG_SELECTED_CONFIG_NAME_KEY, this.configurationManager.configurationName, StorageScope.WORKSPACE);
		this.storageService.store(DEBUG_WATCH_EXPRESSIONS_KEY, JSON.stringify(this.model.getWatchExpressions()), StorageScope.WORKSPACE);
	}

	public dispose(): void {
		this.toDisposeOnSessionEnd = lifecycle.dispose(this.toDisposeOnSessionEnd);
		this.toDispose = lifecycle.dispose(this.toDispose);
	}
}<|MERGE_RESOLUTION|>--- conflicted
+++ resolved
@@ -723,14 +723,6 @@
 		}
 
 		this.partService.removeClass('debugging');
-<<<<<<< HEAD
-
-		const activeEditor = this.editorService.getActiveEditor();
-		if (activeEditor) {
-			this.editorService.focusGroup(activeEditor.position);
-		}
-=======
->>>>>>> 23c927e3
 
 		this.model.clearThreads(true);
 		this.setFocusedStackFrameAndEvaluate(null).done(null, errors.onUnexpectedError);
