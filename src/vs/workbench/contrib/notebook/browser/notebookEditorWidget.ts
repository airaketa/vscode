/*---------------------------------------------------------------------------------------------
 *  Copyright (c) Microsoft Corporation. All rights reserved.
 *  Licensed under the MIT License. See License.txt in the project root for license information.
 *--------------------------------------------------------------------------------------------*/

import 'vs/css!./media/notebook';
import 'vs/css!./media/notebookCellInsertToolbar';
import 'vs/css!./media/notebookCellStatusBar';
import 'vs/css!./media/notebookCellTitleToolbar';
import 'vs/css!./media/notebookFocusIndicator';
import 'vs/css!./media/notebookToolbar';
import 'vs/css!./media/notebookDnd';
import 'vs/css!./media/notebookFolding';
import 'vs/css!./media/notebookCellOutput';
import { PixelRatio } from 'vs/base/browser/browser';
import * as DOM from 'vs/base/browser/dom';
import { IMouseWheelEvent, StandardMouseEvent } from 'vs/base/browser/mouseEvent';
import * as aria from 'vs/base/browser/ui/aria/aria';
import { IListContextMenuEvent } from 'vs/base/browser/ui/list/list';
import { DeferredPromise, runWhenIdle, SequencerByKey } from 'vs/base/common/async';
import { CancellationToken } from 'vs/base/common/cancellation';
import { Color, RGBA } from 'vs/base/common/color';
import { onUnexpectedError } from 'vs/base/common/errors';
import { Emitter, Event } from 'vs/base/common/event';
import { combinedDisposable, Disposable, DisposableStore, dispose, IDisposable, toDisposable } from 'vs/base/common/lifecycle';
import { setTimeout0 } from 'vs/base/common/platform';
import { extname, isEqual } from 'vs/base/common/resources';
import { URI } from 'vs/base/common/uri';
import { generateUuid } from 'vs/base/common/uuid';
import { FontMeasurements } from 'vs/editor/browser/config/fontMeasurements';
import { ICodeEditor } from 'vs/editor/browser/editorBrowser';
import { IEditorOptions } from 'vs/editor/common/config/editorOptions';
import { BareFontInfo, FontInfo } from 'vs/editor/common/config/fontInfo';
import { Range } from 'vs/editor/common/core/range';
import { IEditor } from 'vs/editor/common/editorCommon';
import { SuggestController } from 'vs/editor/contrib/suggest/browser/suggestController';
import * as nls from 'vs/nls';
import { MenuId } from 'vs/platform/actions/common/actions';
import { IConfigurationService } from 'vs/platform/configuration/common/configuration';
import { IContextKey, IContextKeyService } from 'vs/platform/contextkey/common/contextkey';
import { IContextMenuService } from 'vs/platform/contextview/browser/contextView';
import { IInstantiationService } from 'vs/platform/instantiation/common/instantiation';
import { ServiceCollection } from 'vs/platform/instantiation/common/serviceCollection';
import { ILayoutService } from 'vs/platform/layout/browser/layoutService';
import { registerZIndex, ZIndex } from 'vs/platform/layout/browser/zIndexRegistry';
import { IEditorProgressService, IProgressRunner } from 'vs/platform/progress/common/progress';
import { ITelemetryService } from 'vs/platform/telemetry/common/telemetry';
import { contrastBorder, errorForeground, focusBorder, foreground, listInactiveSelectionBackground, registerColor, scrollbarSliderActiveBackground, scrollbarSliderBackground, scrollbarSliderHoverBackground, transparent } from 'vs/platform/theme/common/colorRegistry';
import { EDITOR_PANE_BACKGROUND, PANEL_BORDER, SIDE_BAR_BACKGROUND } from 'vs/workbench/common/theme';
import { debugIconStartForeground } from 'vs/workbench/contrib/debug/browser/debugColors';
import { CellEditState, CellFindMatchWithIndex, CellFocusMode, CellLayoutContext, CellRevealRangeType, CellRevealSyncType, CellRevealType, IActiveNotebookEditorDelegate, IBaseCellEditorOptions, ICellOutputViewModel, ICellViewModel, ICommonCellInfo, IDisplayOutputLayoutUpdateRequest, IFocusNotebookCellOptions, IInsetRenderOutput, IModelDecorationsChangeAccessor, INotebookDeltaDecoration, INotebookEditor, INotebookEditorContribution, INotebookEditorContributionDescription, INotebookEditorCreationOptions, INotebookEditorDelegate, INotebookEditorMouseEvent, INotebookEditorOptions, INotebookEditorViewState, INotebookViewCellsUpdateEvent, INotebookWebviewMessage, RenderOutputType } from 'vs/workbench/contrib/notebook/browser/notebookBrowser';
import { NotebookEditorExtensionsRegistry } from 'vs/workbench/contrib/notebook/browser/notebookEditorExtensions';
import { INotebookEditorService } from 'vs/workbench/contrib/notebook/browser/services/notebookEditorService';
import { notebookDebug } from 'vs/workbench/contrib/notebook/browser/notebookLogger';
import { NotebookCellStateChangedEvent, NotebookLayoutChangedEvent, NotebookLayoutInfo } from 'vs/workbench/contrib/notebook/browser/notebookViewEvents';
import { CellContextKeyManager } from 'vs/workbench/contrib/notebook/browser/view/cellParts/cellContextKeys';
import { CellDragAndDropController } from 'vs/workbench/contrib/notebook/browser/view/cellParts/cellDnd';
import { ListViewInfoAccessor, NotebookCellList, NOTEBOOK_WEBVIEW_BOUNDARY } from 'vs/workbench/contrib/notebook/browser/view/notebookCellList';
import { INotebookCellList } from 'vs/workbench/contrib/notebook/browser/view/notebookRenderingCommon';
import { BackLayerWebView } from 'vs/workbench/contrib/notebook/browser/view/renderers/backLayerWebView';
import { CodeCellRenderer, MarkupCellRenderer, NotebookCellListDelegate } from 'vs/workbench/contrib/notebook/browser/view/renderers/cellRenderer';
import { IAckOutputHeight, IMarkupCellInitialization } from 'vs/workbench/contrib/notebook/browser/view/renderers/webviewMessages';
import { CodeCellViewModel } from 'vs/workbench/contrib/notebook/browser/viewModel/codeCellViewModel';
import { NotebookEventDispatcher } from 'vs/workbench/contrib/notebook/browser/viewModel/eventDispatcher';
import { MarkupCellViewModel } from 'vs/workbench/contrib/notebook/browser/viewModel/markupCellViewModel';
import { CellViewModel, NotebookViewModel } from 'vs/workbench/contrib/notebook/browser/viewModel/notebookViewModelImpl';
import { ViewContext } from 'vs/workbench/contrib/notebook/browser/viewModel/viewContext';
import { NotebookEditorToolbar } from 'vs/workbench/contrib/notebook/browser/viewParts/notebookEditorToolbar';
import { NotebookEditorContextKeys } from 'vs/workbench/contrib/notebook/browser/viewParts/notebookEditorWidgetContextKeys';
import { NotebookOverviewRuler } from 'vs/workbench/contrib/notebook/browser/viewParts/notebookOverviewRuler';
import { ListTopCellToolbar } from 'vs/workbench/contrib/notebook/browser/viewParts/notebookTopCellToolbar';
import { NotebookTextModel } from 'vs/workbench/contrib/notebook/common/model/notebookTextModel';
import { CellKind, INotebookSearchOptions, RENDERER_NOT_AVAILABLE, SelectionStateType } from 'vs/workbench/contrib/notebook/common/notebookCommon';
import { NOTEBOOK_CURSOR_NAVIGATION_MODE, NOTEBOOK_EDITOR_EDITABLE, NOTEBOOK_EDITOR_FOCUSED, NOTEBOOK_OUTPUT_FOCUSED } from 'vs/workbench/contrib/notebook/common/notebookContextKeys';
import { INotebookExecutionService } from 'vs/workbench/contrib/notebook/common/notebookExecutionService';
import { INotebookExecutionStateService } from 'vs/workbench/contrib/notebook/common/notebookExecutionStateService';
import { INotebookKernelService } from 'vs/workbench/contrib/notebook/common/notebookKernelService';
import { NotebookOptions, OutputInnerContainerTopPadding } from 'vs/workbench/contrib/notebook/common/notebookOptions';
import { ICellRange } from 'vs/workbench/contrib/notebook/common/notebookRange';
import { INotebookRendererMessagingService } from 'vs/workbench/contrib/notebook/common/notebookRendererMessagingService';
import { INotebookService } from 'vs/workbench/contrib/notebook/common/notebookService';
import { IWebviewElement } from 'vs/workbench/contrib/webview/browser/webview';
import { EditorExtensionsRegistry } from 'vs/editor/browser/editorExtensions';
import { IEditorGroupsService } from 'vs/workbench/services/editor/common/editorGroupsService';
import { NotebookPerfMarks } from 'vs/workbench/contrib/notebook/common/notebookPerformance';
import { BaseCellEditorOptions } from 'vs/workbench/contrib/notebook/browser/viewModel/cellEditorOptions';
import { FloatingClickMenu } from 'vs/workbench/browser/codeeditor';
import { IDimension } from 'vs/editor/common/core/dimension';
import { CellFindMatchModel } from 'vs/workbench/contrib/notebook/browser/contrib/find/findModel';
import { INotebookLoggingService } from 'vs/workbench/contrib/notebook/common/notebookLoggingService';

const $ = DOM.$;

export function getDefaultNotebookCreationOptions(): INotebookEditorCreationOptions {
	// We inlined the id to avoid loading comment contrib in tests
	const skipContributions = [
		'editor.contrib.review',
		FloatingClickMenu.ID,
		'editor.contrib.dirtydiff',
		'editor.contrib.testingOutputPeek',
		'editor.contrib.testingDecorations',
		'store.contrib.stickyScrollController',
		'editor.contrib.findController'
	];
	const contributions = EditorExtensionsRegistry.getEditorContributions().filter(c => skipContributions.indexOf(c.id) === -1);

	return {
		menuIds: {
			notebookToolbar: MenuId.NotebookToolbar,
			cellTitleToolbar: MenuId.NotebookCellTitle,
			cellDeleteToolbar: MenuId.NotebookCellDelete,
			cellInsertToolbar: MenuId.NotebookCellBetween,
			cellTopInsertToolbar: MenuId.NotebookCellListTop,
			cellExecuteToolbar: MenuId.NotebookCellExecute,
			cellExecutePrimary: MenuId.NotebookCellExecutePrimary,
		},
		cellEditorContributions: contributions
	};
}

export class NotebookEditorWidget extends Disposable implements INotebookEditorDelegate, INotebookEditor {
	//#region Eventing
	private readonly _onDidChangeCellState = this._register(new Emitter<NotebookCellStateChangedEvent>());
	readonly onDidChangeCellState = this._onDidChangeCellState.event;
	private readonly _onDidChangeViewCells = this._register(new Emitter<INotebookViewCellsUpdateEvent>());
	readonly onDidChangeViewCells: Event<INotebookViewCellsUpdateEvent> = this._onDidChangeViewCells.event;
	private readonly _onWillChangeModel = this._register(new Emitter<NotebookTextModel | undefined>());
	readonly onWillChangeModel: Event<NotebookTextModel | undefined> = this._onWillChangeModel.event;
	private readonly _onDidChangeModel = this._register(new Emitter<NotebookTextModel | undefined>());
	readonly onDidChangeModel: Event<NotebookTextModel | undefined> = this._onDidChangeModel.event;
	private readonly _onDidChangeOptions = this._register(new Emitter<void>());
	readonly onDidChangeOptions: Event<void> = this._onDidChangeOptions.event;
	private readonly _onDidChangeDecorations = this._register(new Emitter<void>());
	readonly onDidChangeDecorations: Event<void> = this._onDidChangeDecorations.event;
	private readonly _onDidScroll = this._register(new Emitter<void>());
	readonly onDidScroll: Event<void> = this._onDidScroll.event;
	private readonly _onDidChangeActiveCell = this._register(new Emitter<void>());
	readonly onDidChangeActiveCell: Event<void> = this._onDidChangeActiveCell.event;
	private readonly _onDidChangeSelection = this._register(new Emitter<void>());
	readonly onDidChangeSelection: Event<void> = this._onDidChangeSelection.event;
	private readonly _onDidChangeVisibleRanges = this._register(new Emitter<void>());
	readonly onDidChangeVisibleRanges: Event<void> = this._onDidChangeVisibleRanges.event;
	private readonly _onDidFocusEmitter = this._register(new Emitter<void>());
	readonly onDidFocusWidget = this._onDidFocusEmitter.event;
	private readonly _onDidBlurEmitter = this._register(new Emitter<void>());
	readonly onDidBlurWidget = this._onDidBlurEmitter.event;
	private readonly _onDidChangeActiveEditor = this._register(new Emitter<this>());
	readonly onDidChangeActiveEditor: Event<this> = this._onDidChangeActiveEditor.event;
	private readonly _onDidChangeActiveKernel = this._register(new Emitter<void>());
	readonly onDidChangeActiveKernel: Event<void> = this._onDidChangeActiveKernel.event;
	private readonly _onMouseUp: Emitter<INotebookEditorMouseEvent> = this._register(new Emitter<INotebookEditorMouseEvent>());
	readonly onMouseUp: Event<INotebookEditorMouseEvent> = this._onMouseUp.event;
	private readonly _onMouseDown: Emitter<INotebookEditorMouseEvent> = this._register(new Emitter<INotebookEditorMouseEvent>());
	readonly onMouseDown: Event<INotebookEditorMouseEvent> = this._onMouseDown.event;
	private readonly _onDidReceiveMessage = this._register(new Emitter<INotebookWebviewMessage>());
	readonly onDidReceiveMessage: Event<INotebookWebviewMessage> = this._onDidReceiveMessage.event;
	private readonly _onDidRenderOutput = this._register(new Emitter<ICellOutputViewModel>());
	private readonly onDidRenderOutput = this._onDidRenderOutput.event;
	private readonly _onDidResizeOutputEmitter = this._register(new Emitter<ICellViewModel>());
	readonly onDidResizeOutput = this._onDidResizeOutputEmitter.event;
	private readonly _onDidDispose = this._register(new Emitter<void>());
	readonly onDidDispose = this._onDidDispose.event;

	//#endregion
	private _overlayContainer!: HTMLElement;
	private _notebookTopToolbarContainer!: HTMLElement;
	private _notebookTopToolbar!: NotebookEditorToolbar;
	private _notebookOverviewRulerContainer!: HTMLElement;
	private _notebookOverviewRuler!: NotebookOverviewRuler;
	private _body!: HTMLElement;
	private _styleElement!: HTMLStyleElement;
	private _overflowContainer!: HTMLElement;
	private _webview: BackLayerWebView<ICommonCellInfo> | null = null;
	private _webviewResolvePromise: Promise<BackLayerWebView<ICommonCellInfo> | null> | null = null;
	private _webviewTransparentCover: HTMLElement | null = null;
	private _listDelegate: NotebookCellListDelegate | null = null;
	private _list!: INotebookCellList;
	private _listViewInfoAccessor!: ListViewInfoAccessor;
	private _dndController: CellDragAndDropController | null = null;
	private _listTopCellToolbar: ListTopCellToolbar | null = null;
	private _renderedEditors: Map<ICellViewModel, ICodeEditor> = new Map();
	private _viewContext: ViewContext;
	private _notebookViewModel: NotebookViewModel | undefined;
	private _localStore: DisposableStore = this._register(new DisposableStore());
	private _localCellStateListeners: DisposableStore[] = [];
	private _fontInfo: FontInfo | undefined;
	private _dimension?: DOM.Dimension;
	private _shadowElement?: HTMLElement;
	private _shadowElementViewInfo: { height: number; width: number; top: number; left: number } | null = null;

	private _listStyleOverride = {
		listBackground: notebookEditorBackground,
		listActiveSelectionBackground: notebookEditorBackground,
		listActiveSelectionForeground: foreground,
		listFocusAndSelectionBackground: notebookEditorBackground,
		listFocusAndSelectionForeground: foreground,
		listFocusBackground: notebookEditorBackground,
		listFocusForeground: foreground,
		listHoverForeground: foreground,
		listHoverBackground: notebookEditorBackground,
		listHoverOutline: focusBorder,
		listFocusOutline: focusBorder,
		listInactiveSelectionBackground: notebookEditorBackground,
		listInactiveSelectionForeground: foreground,
		listInactiveFocusBackground: notebookEditorBackground,
		listInactiveFocusOutline: notebookEditorBackground,
	};

	private readonly _editorFocus: IContextKey<boolean>;
	private readonly _outputFocus: IContextKey<boolean>;
	private readonly _editorEditable: IContextKey<boolean>;
	private readonly _cursorNavMode: IContextKey<boolean>;
	protected readonly _contributions = new Map<string, INotebookEditorContribution>();
	private _scrollBeyondLastLine: boolean;
	private readonly _insetModifyQueueByOutputId = new SequencerByKey<string>();
	private _cellContextKeyManager: CellContextKeyManager | null = null;
	private readonly _uuid = generateUuid();
	private _focusTracker!: DOM.IFocusTracker;
	private _webviewFocused: boolean = false;
	private _isVisible = false;
	get isVisible() {
		return this._isVisible;
	}

	private _isDisposed: boolean = false;

	get isDisposed() {
		return this._isDisposed;
	}

	set viewModel(newModel: NotebookViewModel | undefined) {
		this._onWillChangeModel.fire(this._notebookViewModel?.notebookDocument);
		this._notebookViewModel = newModel;
		this._onDidChangeModel.fire(newModel?.notebookDocument);
	}

	get viewModel() {
		return this._notebookViewModel;
	}

	get textModel() {
		return this._notebookViewModel?.notebookDocument;
	}

	get isReadOnly() {
		return this._notebookViewModel?.options.isReadOnly ?? false;
	}

	get activeCodeEditor(): IEditor | undefined {
		if (this._isDisposed) {
			return;
		}

		const [focused] = this._list.getFocusedElements();
		return this._renderedEditors.get(focused);
	}

	get visibleRanges() {
		return this._list.visibleRanges || [];
	}

	private _baseCellEditorOptions = new Map<string, IBaseCellEditorOptions>();

	readonly isEmbedded: boolean;
	private _readOnly: boolean;

	public readonly scopedContextKeyService: IContextKeyService;
	private readonly instantiationService: IInstantiationService;
	private readonly _notebookOptions: NotebookOptions;

	private _currentProgress: IProgressRunner | undefined;

	get notebookOptions() {
		return this._notebookOptions;
	}

	constructor(
		readonly creationOptions: INotebookEditorCreationOptions,
		dimension: DOM.Dimension | undefined,
		@IInstantiationService instantiationService: IInstantiationService,
		@IEditorGroupsService editorGroupsService: IEditorGroupsService,
		@INotebookRendererMessagingService private readonly notebookRendererMessaging: INotebookRendererMessagingService,
		@INotebookEditorService private readonly notebookEditorService: INotebookEditorService,
		@INotebookKernelService private readonly notebookKernelService: INotebookKernelService,
		@INotebookService private readonly _notebookService: INotebookService,
		@IConfigurationService private readonly configurationService: IConfigurationService,
		@IContextKeyService contextKeyService: IContextKeyService,
		@ILayoutService private readonly layoutService: ILayoutService,
		@IContextMenuService private readonly contextMenuService: IContextMenuService,
		@ITelemetryService private readonly telemetryService: ITelemetryService,
		@INotebookExecutionService private readonly notebookExecutionService: INotebookExecutionService,
		@INotebookExecutionStateService notebookExecutionStateService: INotebookExecutionStateService,
		@IEditorProgressService private readonly editorProgressService: IEditorProgressService,
		@INotebookLoggingService readonly logService: INotebookLoggingService,
	) {
		super();

		this._dimension = dimension;

		this.isEmbedded = creationOptions.isEmbedded ?? false;
		this._readOnly = creationOptions.isReadOnly ?? false;

		this._notebookOptions = creationOptions.options ?? new NotebookOptions(this.configurationService, notebookExecutionStateService);
		this._register(this._notebookOptions);
		this._viewContext = new ViewContext(
			this._notebookOptions,
			new NotebookEventDispatcher(),
			language => this.getBaseCellEditorOptions(language));
		this._register(this._viewContext.eventDispatcher.onDidChangeCellState(e => {
			this._onDidChangeCellState.fire(e);
		}));

		this._overlayContainer = document.createElement('div');
		this.scopedContextKeyService = contextKeyService.createScoped(this._overlayContainer);
		this.instantiationService = instantiationService.createChild(new ServiceCollection([IContextKeyService, this.scopedContextKeyService]));

		this._register(_notebookService.onDidChangeOutputRenderers(() => {
			this._updateOutputRenderers();
		}));

		this._register(this.instantiationService.createInstance(NotebookEditorContextKeys, this));

		this._register(notebookKernelService.onDidChangeSelectedNotebooks(e => {
			if (isEqual(e.notebook, this.viewModel?.uri)) {
				this._loadKernelPreloads();
				this._onDidChangeActiveKernel.fire();
			}
		}));

		this._scrollBeyondLastLine = this.configurationService.getValue<boolean>('editor.scrollBeyondLastLine');

		this._register(this.configurationService.onDidChangeConfiguration(e => {
			if (e.affectsConfiguration('editor.scrollBeyondLastLine')) {
				this._scrollBeyondLastLine = this.configurationService.getValue<boolean>('editor.scrollBeyondLastLine');
				if (this._dimension && this._isVisible) {
					this.layout(this._dimension);
				}
			}
		}));

		this._register(this._notebookOptions.onDidChangeOptions(e => {
			if (e.cellStatusBarVisibility || e.cellToolbarLocation || e.cellToolbarInteraction) {
				this._updateForNotebookConfiguration();
			}

			if (e.fontFamily) {
				this._generateFontInfo();
			}

			if (e.compactView || e.focusIndicator || e.insertToolbarPosition || e.cellToolbarLocation || e.dragAndDropEnabled || e.fontSize || e.outputFontSize || e.markupFontSize || e.fontFamily || e.outputFontFamily || e.insertToolbarAlignment || e.outputLineHeight) {
				this._styleElement?.remove();
				this._createLayoutStyles();
				this._webview?.updateOptions({
					...this.notebookOptions.computeWebviewOptions(),
					fontFamily: this._generateFontFamily()
				});
			}

			if (this._dimension && this._isVisible) {
				this.layout(this._dimension);
			}
		}));

		this._register(editorGroupsService.onDidScroll(e => {
			if (!this._shadowElement || !this._isVisible) {
				return;
			}

			this.updateShadowElement(this._shadowElement, this._dimension);
			this.layoutContainerOverShadowElement(this._dimension);
		}));

		this.notebookEditorService.addNotebookEditor(this);

		const id = generateUuid();
		this._overlayContainer.id = `notebook-${id}`;
		this._overlayContainer.className = 'notebookOverlay';
		this._overlayContainer.classList.add('notebook-editor');
		this._overlayContainer.style.visibility = 'hidden';

		this.layoutService.container.appendChild(this._overlayContainer);
		this._createBody(this._overlayContainer);
		this._generateFontInfo();
		this._isVisible = true;
		this._editorFocus = NOTEBOOK_EDITOR_FOCUSED.bindTo(this.scopedContextKeyService);
		this._outputFocus = NOTEBOOK_OUTPUT_FOCUSED.bindTo(this.scopedContextKeyService);
		this._editorEditable = NOTEBOOK_EDITOR_EDITABLE.bindTo(this.scopedContextKeyService);
		this._cursorNavMode = NOTEBOOK_CURSOR_NAVIGATION_MODE.bindTo(this.scopedContextKeyService);

		this._editorEditable.set(!creationOptions.isReadOnly);

		let contributions: INotebookEditorContributionDescription[];
		if (Array.isArray(this.creationOptions.contributions)) {
			contributions = this.creationOptions.contributions;
		} else {
			contributions = NotebookEditorExtensionsRegistry.getEditorContributions();
		}
		for (const desc of contributions) {
			let contribution: INotebookEditorContribution | undefined;
			try {
				contribution = this.instantiationService.createInstance(desc.ctor, this);
			} catch (err) {
				onUnexpectedError(err);
			}
			if (contribution) {
				if (!this._contributions.has(desc.id)) {
					this._contributions.set(desc.id, contribution);
				} else {
					contribution.dispose();
					throw new Error(`DUPLICATE notebook editor contribution: '${desc.id}'`);
				}
			}
		}

		this._updateForNotebookConfiguration();
	}

	private _debugFlag: boolean = false;

	private _debug(...args: any[]) {
		if (!this._debugFlag) {
			return;
		}

		notebookDebug(...args);
	}

	/**
	 * EditorId
	 */
	public getId(): string {
		return this._uuid;
	}

	_getViewModel(): NotebookViewModel | undefined {
		return this.viewModel;
	}

	getLength() {
		return this.viewModel?.length ?? 0;
	}

	getSelections() {
		return this.viewModel?.getSelections() ?? [];
	}

	setSelections(selections: ICellRange[]) {
		if (!this.viewModel) {
			return;
		}

		const focus = this.viewModel.getFocus();
		this.viewModel.updateSelectionsState({
			kind: SelectionStateType.Index,
			focus: focus,
			selections: selections
		});
	}

	getFocus() {
		return this.viewModel?.getFocus() ?? { start: 0, end: 0 };
	}

	setFocus(focus: ICellRange) {
		if (!this.viewModel) {
			return;
		}

		const selections = this.viewModel.getSelections();
		this.viewModel.updateSelectionsState({
			kind: SelectionStateType.Index,
			focus: focus,
			selections: selections
		});
	}

	getSelectionViewModels(): ICellViewModel[] {
		if (!this.viewModel) {
			return [];
		}

		const cellsSet = new Set<number>();

		return this.viewModel.getSelections().map(range => this.viewModel!.viewCells.slice(range.start, range.end)).reduce((a, b) => {
			b.forEach(cell => {
				if (!cellsSet.has(cell.handle)) {
					cellsSet.add(cell.handle);
					a.push(cell);
				}
			});

			return a;
		}, [] as ICellViewModel[]);
	}

	hasModel(): this is IActiveNotebookEditorDelegate {
		return !!this._notebookViewModel;
	}

	showProgress(): void {
		this._currentProgress = this.editorProgressService.show(true);
	}

	hideProgress(): void {
		if (this._currentProgress) {
			this._currentProgress.done();
			this._currentProgress = undefined;
		}
	}

	//#region Editor Core

	getBaseCellEditorOptions(language: string): IBaseCellEditorOptions {
		const existingOptions = this._baseCellEditorOptions.get(language);

		if (existingOptions) {
			return existingOptions;
		} else {
			const options = new BaseCellEditorOptions(this, this.notebookOptions, this.configurationService, language);
			this._baseCellEditorOptions.set(language, options);
			return options;
		}
	}

	private _updateForNotebookConfiguration() {
		if (!this._overlayContainer) {
			return;
		}

		this._overlayContainer.classList.remove('cell-title-toolbar-left');
		this._overlayContainer.classList.remove('cell-title-toolbar-right');
		this._overlayContainer.classList.remove('cell-title-toolbar-hidden');
		const cellToolbarLocation = this._notebookOptions.computeCellToolbarLocation(this.viewModel?.viewType);
		this._overlayContainer.classList.add(`cell-title-toolbar-${cellToolbarLocation}`);

		const cellToolbarInteraction = this._notebookOptions.getLayoutConfiguration().cellToolbarInteraction;
		let cellToolbarInteractionState = 'hover';
		this._overlayContainer.classList.remove('cell-toolbar-hover');
		this._overlayContainer.classList.remove('cell-toolbar-click');

		if (cellToolbarInteraction === 'hover' || cellToolbarInteraction === 'click') {
			cellToolbarInteractionState = cellToolbarInteraction;
		}
		this._overlayContainer.classList.add(`cell-toolbar-${cellToolbarInteractionState}`);

	}

	private _generateFontInfo(): void {
		const editorOptions = this.configurationService.getValue<IEditorOptions>('editor');
		this._fontInfo = FontMeasurements.readFontInfo(BareFontInfo.createFromRawSettings(editorOptions, PixelRatio.value));
	}

	private _createBody(parent: HTMLElement): void {
		this._notebookTopToolbarContainer = document.createElement('div');
		this._notebookTopToolbarContainer.classList.add('notebook-toolbar-container');
		this._notebookTopToolbarContainer.tabIndex = 0;
		this._notebookTopToolbarContainer.style.display = 'none';
		DOM.append(parent, this._notebookTopToolbarContainer);
		this._body = document.createElement('div');
		DOM.append(parent, this._body);

		this._body.classList.add('cell-list-container');
		this._createLayoutStyles();
		this._createCellList();

		this._notebookOverviewRulerContainer = document.createElement('div');
		this._notebookOverviewRulerContainer.classList.add('notebook-overview-ruler-container');
		this._list.scrollableElement.appendChild(this._notebookOverviewRulerContainer);
		this._registerNotebookOverviewRuler();

		this._overflowContainer = document.createElement('div');
		this._overflowContainer.classList.add('notebook-overflow-widget-container', 'monaco-editor');
		DOM.append(parent, this._overflowContainer);
	}

	private _generateFontFamily() {
		return this._fontInfo?.fontFamily ?? `"SF Mono", Monaco, Menlo, Consolas, "Ubuntu Mono", "Liberation Mono", "DejaVu Sans Mono", "Courier New", monospace`;
	}

	private _createLayoutStyles(): void {
		this._styleElement = DOM.createStyleSheet(this._body);
		const {
			cellRightMargin,
			cellTopMargin,
			cellRunGutter,
			cellBottomMargin,
			codeCellLeftMargin,
			markdownCellGutter,
			markdownCellLeftMargin,
			markdownCellBottomMargin,
			markdownCellTopMargin,
			collapsedIndicatorHeight,
			compactView,
			focusIndicator,
			insertToolbarPosition,
			insertToolbarAlignment,
			fontSize,
			outputFontSize,
			focusIndicatorLeftMargin,
			focusIndicatorGap
		} = this._notebookOptions.getLayoutConfiguration();

		const { bottomToolbarGap, bottomToolbarHeight } = this._notebookOptions.computeBottomToolbarDimensions(this.viewModel?.viewType);

		const styleSheets: string[] = [];
		if (!this._fontInfo) {
			this._generateFontInfo();
		}

		const fontFamily = this._generateFontFamily();

		styleSheets.push(`
		.notebook-editor {
			--notebook-cell-output-font-size: ${outputFontSize}px;
			--notebook-cell-input-preview-font-size: ${fontSize}px;
			--notebook-cell-input-preview-font-family: ${fontFamily};
		}
		`);

		if (compactView) {
			styleSheets.push(`.notebookOverlay .cell-list-container > .monaco-list > .monaco-scrollable-element > .monaco-list-rows > .markdown-cell-row div.cell.code { margin-left: ${codeCellLeftMargin + cellRunGutter}px; }`);
		} else {
			styleSheets.push(`.notebookOverlay .cell-list-container > .monaco-list > .monaco-scrollable-element > .monaco-list-rows > .markdown-cell-row div.cell.code { margin-left: ${codeCellLeftMargin}px; }`);
		}

		// focus indicator
		if (focusIndicator === 'border') {
			styleSheets.push(`
			.monaco-workbench .notebookOverlay .monaco-list .monaco-list-row .cell-focus-indicator-top:before,
			.monaco-workbench .notebookOverlay .monaco-list .monaco-list-row .cell-focus-indicator-bottom:before,
			.monaco-workbench .notebookOverlay .monaco-list .markdown-cell-row .cell-inner-container:before,
			.monaco-workbench .notebookOverlay .monaco-list .markdown-cell-row .cell-inner-container:after {
				content: "";
				position: absolute;
				width: 100%;
				height: 1px;
			}

			.monaco-workbench .notebookOverlay .monaco-list .monaco-list-row .cell-focus-indicator-left:before,
			.monaco-workbench .notebookOverlay .monaco-list .monaco-list-row .cell-focus-indicator-right:before {
				content: "";
				position: absolute;
				width: 1px;
				height: 100%;
				z-index: 10;
			}

			/* top border */
			.monaco-workbench .notebookOverlay .monaco-list .monaco-list-row .cell-focus-indicator-top:before {
				border-top: 1px solid transparent;
			}

			/* left border */
			.monaco-workbench .notebookOverlay .monaco-list .monaco-list-row .cell-focus-indicator-left:before {
				border-left: 1px solid transparent;
			}

			/* bottom border */
			.monaco-workbench .notebookOverlay .monaco-list .monaco-list-row .cell-focus-indicator-bottom:before {
				border-bottom: 1px solid transparent;
			}

			/* right border */
			.monaco-workbench .notebookOverlay .monaco-list .monaco-list-row .cell-focus-indicator-right:before {
				border-right: 1px solid transparent;
			}
			`);

			// left and right border margins
			styleSheets.push(`
			.monaco-workbench .notebookOverlay .monaco-list .monaco-list-row.code-cell-row.focused .cell-focus-indicator-left:before,
			.monaco-workbench .notebookOverlay .monaco-list .monaco-list-row.code-cell-row.focused .cell-focus-indicator-right:before,
			.monaco-workbench .notebookOverlay .monaco-list.selection-multiple .monaco-list-row.code-cell-row.selected .cell-focus-indicator-left:before,
			.monaco-workbench .notebookOverlay .monaco-list.selection-multiple .monaco-list-row.code-cell-row.selected .cell-focus-indicator-right:before {
				top: -${cellTopMargin}px; height: calc(100% + ${cellTopMargin + cellBottomMargin}px)
			}`);
		} else {
			styleSheets.push(`
			.monaco-workbench .notebookOverlay .monaco-list .monaco-list-row .cell-focus-indicator-left .codeOutput-focus-indicator {
				border-left: 3px solid transparent;
				border-radius: 4px;
				width: 0px;
				margin-left: ${focusIndicatorLeftMargin}px;
				border-color: var(--vscode-notebook-inactiveFocusedCellBorder) !important;
			}

			.monaco-workbench .notebookOverlay .monaco-list .monaco-list-row.focused .cell-focus-indicator-left .codeOutput-focus-indicator-container,
			.monaco-workbench .notebookOverlay .monaco-list .monaco-list-row .cell-output-hover .cell-focus-indicator-left .codeOutput-focus-indicator-container,
			.monaco-workbench .notebookOverlay .monaco-list .monaco-list-row .markdown-cell-hover .cell-focus-indicator-left .codeOutput-focus-indicator-container,
			.monaco-workbench .notebookOverlay .monaco-list .monaco-list-row:hover .cell-focus-indicator-left .codeOutput-focus-indicator-container {
				display: block;
			}

			.monaco-workbench .notebookOverlay .monaco-list .monaco-list-row .cell-focus-indicator-left .codeOutput-focus-indicator-container:hover .codeOutput-focus-indicator {
				border-left: 5px solid transparent;
				margin-left: ${focusIndicatorLeftMargin - 1}px;
			}
			`);

			styleSheets.push(`
			.monaco-workbench .notebookOverlay .monaco-list .monaco-list-row.focused .cell-inner-container.cell-output-focus .cell-focus-indicator-left .codeOutput-focus-indicator,
			.monaco-workbench .notebookOverlay .monaco-list:focus-within .monaco-list-row.focused .cell-inner-container .cell-focus-indicator-left .codeOutput-focus-indicator {
				border-color: var(--vscode-notebook-focusedCellBorder) !important;
			}

			.monaco-workbench .notebookOverlay .monaco-list .monaco-list-row .cell-inner-container .cell-focus-indicator-left .output-focus-indicator {
				margin-top: ${focusIndicatorGap}px;
			}
			`);
		}

		// between cell insert toolbar
		if (insertToolbarPosition === 'betweenCells' || insertToolbarPosition === 'both') {
			styleSheets.push(`.monaco-workbench .notebookOverlay > .cell-list-container > .monaco-list > .monaco-scrollable-element > .monaco-list-rows > .monaco-list-row .cell-bottom-toolbar-container { display: flex; }`);
			styleSheets.push(`.monaco-workbench .notebookOverlay > .cell-list-container > .monaco-list > .monaco-scrollable-element > .monaco-list-rows > .cell-list-top-cell-toolbar-container { display: flex; }`);
		} else {
			styleSheets.push(`.monaco-workbench .notebookOverlay > .cell-list-container > .monaco-list > .monaco-scrollable-element > .monaco-list-rows > .monaco-list-row .cell-bottom-toolbar-container { display: none; }`);
			styleSheets.push(`.monaco-workbench .notebookOverlay > .cell-list-container > .monaco-list > .monaco-scrollable-element > .monaco-list-rows > .cell-list-top-cell-toolbar-container { display: none; }`);
		}

		if (insertToolbarAlignment === 'left') {
			styleSheets.push(`
			.monaco-workbench .notebookOverlay .cell-list-top-cell-toolbar-container .action-item:first-child,
			.monaco-workbench .notebookOverlay .cell-list-top-cell-toolbar-container .action-item:first-child, .monaco-workbench .notebookOverlay > .cell-list-container > .monaco-list > .monaco-scrollable-element > .monaco-list-rows > .monaco-list-row .cell-bottom-toolbar-container .action-item:first-child {
				margin-right: 0px !important;
			}`);

			styleSheets.push(`
			.monaco-workbench .notebookOverlay .cell-list-top-cell-toolbar-container .monaco-toolbar .action-label,
			.monaco-workbench .notebookOverlay .cell-list-top-cell-toolbar-container .monaco-toolbar .action-label, .monaco-workbench .notebookOverlay > .cell-list-container > .monaco-list > .monaco-scrollable-element > .monaco-list-rows > .monaco-list-row .cell-bottom-toolbar-container .monaco-toolbar .action-label {
				padding: 0px !important;
				justify-content: center;
				border-radius: 4px;
			}`);

			styleSheets.push(`
			.monaco-workbench .notebookOverlay .cell-list-top-cell-toolbar-container,
			.monaco-workbench .notebookOverlay .cell-list-top-cell-toolbar-container, .monaco-workbench .notebookOverlay > .cell-list-container > .monaco-list > .monaco-scrollable-element > .monaco-list-rows > .monaco-list-row .cell-bottom-toolbar-container {
				align-items: flex-start;
				justify-content: left;
				margin: 0 16px 0 ${8 + codeCellLeftMargin}px;
			}`);

			styleSheets.push(`
			.monaco-workbench .notebookOverlay .cell-list-top-cell-toolbar-container,
			.notebookOverlay .cell-bottom-toolbar-container .action-item {
				border: 0px;
			}`);
		}

		// top insert toolbar
		const topInsertToolbarHeight = this._notebookOptions.computeTopInsertToolbarHeight(this.viewModel?.viewType);
		styleSheets.push(`.notebookOverlay .cell-list-top-cell-toolbar-container { top: -${topInsertToolbarHeight - 3}px }`);
		styleSheets.push(`.notebookOverlay > .cell-list-container > .monaco-list > .monaco-scrollable-element,
		.notebookOverlay > .cell-list-container > .notebook-gutter > .monaco-list > .monaco-scrollable-element {
			padding-top: ${topInsertToolbarHeight}px !important;
			box-sizing: border-box;
		}`);

		styleSheets.push(`.notebookOverlay .cell-list-container > .monaco-list > .monaco-scrollable-element > .monaco-list-rows > .code-cell-row div.cell.code { margin-left: ${codeCellLeftMargin + cellRunGutter}px; }`);
		styleSheets.push(`.notebookOverlay .cell-list-container > .monaco-list > .monaco-scrollable-element > .monaco-list-rows > .monaco-list-row div.cell { margin-right: ${cellRightMargin}px; }`);
		styleSheets.push(`.notebookOverlay .cell-list-container > .monaco-list > .monaco-scrollable-element > .monaco-list-rows > .monaco-list-row > .cell-inner-container { padding-top: ${cellTopMargin}px; }`);
		styleSheets.push(`.notebookOverlay .cell-list-container > .monaco-list > .monaco-scrollable-element > .monaco-list-rows > .markdown-cell-row > .cell-inner-container { padding-bottom: ${markdownCellBottomMargin}px; padding-top: ${markdownCellTopMargin}px; }`);
		styleSheets.push(`.notebookOverlay .cell-list-container > .monaco-list > .monaco-scrollable-element > .monaco-list-rows > .markdown-cell-row > .cell-inner-container.webview-backed-markdown-cell { padding: 0; }`);
		styleSheets.push(`.notebookOverlay .cell-list-container > .monaco-list > .monaco-scrollable-element > .monaco-list-rows > .markdown-cell-row > .webview-backed-markdown-cell.markdown-cell-edit-mode .cell.code { padding-bottom: ${markdownCellBottomMargin}px; padding-top: ${markdownCellTopMargin}px; }`);
		styleSheets.push(`.notebookOverlay .output { margin: 0px ${cellRightMargin}px 0px ${codeCellLeftMargin + cellRunGutter}px; }`);
		styleSheets.push(`.notebookOverlay .output { width: calc(100% - ${codeCellLeftMargin + cellRunGutter + cellRightMargin}px); }`);

		// comment
		styleSheets.push(`.notebookOverlay .cell-list-container > .monaco-list > .monaco-scrollable-element > .monaco-list-rows > .monaco-list-row .cell-comment-container { left: ${codeCellLeftMargin + cellRunGutter}px; }`);
		styleSheets.push(`.notebookOverlay .cell-list-container > .monaco-list > .monaco-scrollable-element > .monaco-list-rows > .monaco-list-row .cell-comment-container { width: calc(100% - ${codeCellLeftMargin + cellRunGutter + cellRightMargin}px); }`);

		// output collapse button
		styleSheets.push(`.monaco-workbench .notebookOverlay .output .output-collapse-container .expandButton { left: -${cellRunGutter}px; }`);
		styleSheets.push(`.monaco-workbench .notebookOverlay .output .output-collapse-container .expandButton {
			position: absolute;
			width: ${cellRunGutter}px;
			padding: 6px 0px;
		}`);

		// show more container
		styleSheets.push(`.notebookOverlay .output-show-more-container { margin: 0px ${cellRightMargin}px 0px ${codeCellLeftMargin + cellRunGutter}px; }`);
		styleSheets.push(`.notebookOverlay .output-show-more-container { width: calc(100% - ${codeCellLeftMargin + cellRunGutter + cellRightMargin}px); }`);

		styleSheets.push(`.notebookOverlay .cell-list-container > .monaco-list > .monaco-scrollable-element > .monaco-list-rows > .monaco-list-row div.cell.markdown { padding-left: ${cellRunGutter}px; }`);
		styleSheets.push(`.monaco-workbench .notebookOverlay > .cell-list-container .notebook-folding-indicator { left: ${(markdownCellGutter - 20) / 2 + markdownCellLeftMargin}px; }`);
		styleSheets.push(`.notebookOverlay > .cell-list-container .notebook-folded-hint { left: ${markdownCellGutter + markdownCellLeftMargin + 8}px; }`);
		styleSheets.push(`.notebookOverlay .monaco-list .monaco-list-row :not(.webview-backed-markdown-cell) .cell-focus-indicator-top { height: ${cellTopMargin}px; }`);
		styleSheets.push(`.notebookOverlay .monaco-list .monaco-list-row .cell-focus-indicator-side { bottom: ${bottomToolbarGap}px; }`);
		styleSheets.push(`.notebookOverlay .monaco-list .monaco-list-row.code-cell-row .cell-focus-indicator-left { width: ${codeCellLeftMargin + cellRunGutter}px; }`);
		styleSheets.push(`.notebookOverlay .monaco-list .monaco-list-row.markdown-cell-row .cell-focus-indicator-left { width: ${codeCellLeftMargin}px; }`);
		styleSheets.push(`.notebookOverlay .monaco-list .monaco-list-row .cell-focus-indicator.cell-focus-indicator-right { width: ${cellRightMargin}px; }`);
		styleSheets.push(`.notebookOverlay .monaco-list .monaco-list-row .cell-focus-indicator-bottom { height: ${cellBottomMargin}px; }`);
		styleSheets.push(`.notebookOverlay .monaco-list .monaco-list-row .cell-shadow-container-bottom { top: ${cellBottomMargin}px; }`);

		styleSheets.push(`
			.monaco-workbench .notebookOverlay > .cell-list-container > .monaco-list > .monaco-scrollable-element > .monaco-list-rows > .monaco-list-row .input-collapse-container .cell-collapse-preview {
				line-height: ${collapsedIndicatorHeight}px;
			}

			.monaco-workbench .notebookOverlay > .cell-list-container > .monaco-list > .monaco-scrollable-element > .monaco-list-rows > .monaco-list-row .input-collapse-container .cell-collapse-preview .monaco-tokenized-source {
				max-height: ${collapsedIndicatorHeight}px;
			}
		`);

		styleSheets.push(`.monaco-workbench .notebookOverlay > .cell-list-container > .monaco-list > .monaco-scrollable-element > .monaco-list-rows > .monaco-list-row .cell-bottom-toolbar-container .monaco-toolbar { height: ${bottomToolbarHeight}px }`);
		styleSheets.push(`.monaco-workbench .notebookOverlay > .cell-list-container > .monaco-list > .monaco-scrollable-element > .monaco-list-rows > .cell-list-top-cell-toolbar-container .monaco-toolbar { height: ${bottomToolbarHeight}px }`);

		// cell toolbar
		styleSheets.push(`.monaco-workbench .notebookOverlay.cell-title-toolbar-right > .cell-list-container > .monaco-list > .monaco-scrollable-element > .monaco-list-rows > .monaco-list-row .cell-title-toolbar {
			right: ${cellRightMargin + 26}px;
		}
		.monaco-workbench .notebookOverlay.cell-title-toolbar-left > .cell-list-container > .monaco-list > .monaco-scrollable-element > .monaco-list-rows > .monaco-list-row .cell-title-toolbar {
			left: ${codeCellLeftMargin + cellRunGutter + 16}px;
		}
		.monaco-workbench .notebookOverlay.cell-title-toolbar-hidden > .cell-list-container > .monaco-list > .monaco-scrollable-element > .monaco-list-rows > .monaco-list-row .cell-title-toolbar {
			display: none;
		}`);

		// cell output innert container
		styleSheets.push(`
		.monaco-workbench .notebookOverlay .output > div.foreground.output-inner-container {
			padding: ${OutputInnerContainerTopPadding}px 8px;
		}
		.monaco-workbench .notebookOverlay > .cell-list-container > .monaco-list > .monaco-scrollable-element > .monaco-list-rows > .monaco-list-row .output-collapse-container {
			padding: ${OutputInnerContainerTopPadding}px 8px;
		}
		`);

		this._styleElement.textContent = styleSheets.join('\n');
	}

	private _createCellList(): void {
		this._body.classList.add('cell-list-container');

		this._dndController = this._register(new CellDragAndDropController(this, this._body));
		const getScopedContextKeyService = (container: HTMLElement) => this._list.contextKeyService.createScoped(container);
		const renderers = [
			this.instantiationService.createInstance(CodeCellRenderer, this, this._renderedEditors, this._dndController, getScopedContextKeyService),
			this.instantiationService.createInstance(MarkupCellRenderer, this, this._dndController, this._renderedEditors, getScopedContextKeyService),
		];

		renderers.forEach(renderer => {
			this._register(renderer);
		});

		this._listDelegate = this.instantiationService.createInstance(NotebookCellListDelegate);
		this._register(this._listDelegate);

		this._list = this.instantiationService.createInstance(
			NotebookCellList,
			'NotebookCellList',
			this._body,
			this._viewContext,
			this._listDelegate,
			renderers,
			this.scopedContextKeyService,
			{
				setRowLineHeight: false,
				setRowHeight: false,
				supportDynamicHeights: true,
				horizontalScrolling: false,
				keyboardSupport: false,
				mouseSupport: true,
				multipleSelectionSupport: true,
				selectionNavigation: true,
				typeNavigationEnabled: true,
				additionalScrollHeight: 0,
				transformOptimization: false, //(isMacintosh && isNative) || getTitleBarStyle(this.configurationService, this.environmentService) === 'native',
				initialSize: this._dimension,
				styleController: (_suffix: string) => { return this._list; },
				overrideStyles: this._listStyleOverride,
				accessibilityProvider: {
					getAriaLabel: (element: CellViewModel) => {
						if (!this.viewModel) {
							return '';
						}
						const index = this.viewModel.getCellIndex(element);

						if (index >= 0) {
							return `Cell ${index}, ${element.cellKind === CellKind.Markup ? 'markdown' : 'code'}  cell`;
						}

						return '';
					},
					getWidgetAriaLabel() {
						return nls.localize('notebookTreeAriaLabel', "Notebook");
					}
				},
			},
		);
		this._dndController.setList(this._list);

		// create Webview

		this._register(this._list);
		this._listViewInfoAccessor = new ListViewInfoAccessor(this._list);
		this._register(this._listViewInfoAccessor);

		this._register(combinedDisposable(...renderers));

		// top cell toolbar
		this._listTopCellToolbar = this._register(this.instantiationService.createInstance(ListTopCellToolbar, this, this.scopedContextKeyService, this._list.rowsContainer));

		// transparent cover
		this._webviewTransparentCover = DOM.append(this._list.rowsContainer, $('.webview-cover'));
		this._webviewTransparentCover.style.display = 'none';

		this._register(DOM.addStandardDisposableGenericMouseDownListener(this._overlayContainer, (e: StandardMouseEvent) => {
			if (e.target.classList.contains('slider') && this._webviewTransparentCover) {
				this._webviewTransparentCover.style.display = 'block';
			}
		}));

		this._register(DOM.addStandardDisposableGenericMouseUpListener(this._overlayContainer, () => {
			if (this._webviewTransparentCover) {
				// no matter when
				this._webviewTransparentCover.style.display = 'none';
			}
		}));

		this._register(this._list.onMouseDown(e => {
			if (e.element) {
				this._onMouseDown.fire({ event: e.browserEvent, target: e.element });
			}
		}));

		this._register(this._list.onMouseUp(e => {
			if (e.element) {
				this._onMouseUp.fire({ event: e.browserEvent, target: e.element });
			}
		}));

		this._register(this._list.onDidChangeFocus(_e => {
			this._onDidChangeActiveEditor.fire(this);
			this._onDidChangeActiveCell.fire();
			this._cursorNavMode.set(false);
		}));

		this._register(this._list.onContextMenu(e => {
			this.showListContextMenu(e);
		}));

		this._register(this._list.onDidChangeVisibleRanges(() => {
			this._onDidChangeVisibleRanges.fire();
		}));

		this._register(this._list.onDidScroll((e) => {
			this._onDidScroll.fire();

			if (e.scrollTop !== e.oldScrollTop) {
				this._renderedEditors.forEach((editor, cell) => {
					if (this.getActiveCell() === cell && editor) {
						SuggestController.get(editor)?.cancelSuggestWidget();
					}
				});
			}
		}));

		this._focusTracker = this._register(DOM.trackFocus(this.getDomNode()));
		this._register(this._focusTracker.onDidBlur(() => {
			this._editorFocus.set(false);
			this.viewModel?.setEditorFocus(false);
			this._onDidBlurEmitter.fire();
		}));
		this._register(this._focusTracker.onDidFocus(() => {
			this._editorFocus.set(true);
			this.viewModel?.setEditorFocus(true);
			this._onDidFocusEmitter.fire();
		}));

		this._registerNotebookActionsToolbar();
	}

	private showListContextMenu(e: IListContextMenuEvent<CellViewModel>) {
		this.contextMenuService.showContextMenu({
			menuId: MenuId.NotebookCellTitle,
			contextKeyService: this.scopedContextKeyService,
			getAnchor: () => e.anchor
		});
	}

	private _registerNotebookOverviewRuler() {
		this._notebookOverviewRuler = this._register(this.instantiationService.createInstance(NotebookOverviewRuler, this, this._notebookOverviewRulerContainer!));
	}

	private _registerNotebookActionsToolbar() {
		this._notebookTopToolbar = this._register(this.instantiationService.createInstance(NotebookEditorToolbar, this, this.scopedContextKeyService, this._notebookOptions, this._notebookTopToolbarContainer));
		this._register(this._notebookTopToolbar.onDidChangeVisibility(() => {
			if (this._dimension && this._isVisible) {
				this.layout(this._dimension);
			}
		}));
	}

	private _updateOutputRenderers() {
		if (!this.viewModel || !this._webview) {
			return;
		}

		this._webview.updateOutputRenderers();
		this.viewModel.viewCells.forEach(cell => {
			cell.outputsViewModels.forEach(output => {
				if (output.pickedMimeType?.rendererId === RENDERER_NOT_AVAILABLE) {
					output.resetRenderer();
				}
			});
		});
	}

	getDomNode() {
		return this._overlayContainer;
	}

	getOverflowContainerDomNode() {
		return this._overflowContainer;
	}

	getInnerWebview(): IWebviewElement | undefined {
		return this._webview?.webview;
	}

	setParentContextKeyService(parentContextKeyService: IContextKeyService): void {
		this.scopedContextKeyService.updateParent(parentContextKeyService);
	}

	async setModel(textModel: NotebookTextModel, viewState: INotebookEditorViewState | undefined, perf?: NotebookPerfMarks): Promise<void> {
		if (this.viewModel === undefined || !this.viewModel.equal(textModel)) {
			const oldTopInsertToolbarHeight = this._notebookOptions.computeTopInsertToolbarHeight(this.viewModel?.viewType);
			const oldBottomToolbarDimensions = this._notebookOptions.computeBottomToolbarDimensions(this.viewModel?.viewType);
			this._detachModel();
			await this._attachModel(textModel, viewState, perf);
			const newTopInsertToolbarHeight = this._notebookOptions.computeTopInsertToolbarHeight(this.viewModel?.viewType);
			const newBottomToolbarDimensions = this._notebookOptions.computeBottomToolbarDimensions(this.viewModel?.viewType);

			if (oldTopInsertToolbarHeight !== newTopInsertToolbarHeight
				|| oldBottomToolbarDimensions.bottomToolbarGap !== newBottomToolbarDimensions.bottomToolbarGap
				|| oldBottomToolbarDimensions.bottomToolbarHeight !== newBottomToolbarDimensions.bottomToolbarHeight) {
				this._styleElement?.remove();
				this._createLayoutStyles();
				this._webview?.updateOptions({
					...this.notebookOptions.computeWebviewOptions(),
					fontFamily: this._generateFontFamily()
				});
			}
			type WorkbenchNotebookOpenClassification = {
				owner: 'rebornix';
				comment: 'Identify the notebook editor view type';
				scheme: { classification: 'SystemMetaData'; purpose: 'FeatureInsight'; comment: 'File system provider scheme for the resource' };
				ext: { classification: 'SystemMetaData'; purpose: 'FeatureInsight'; comment: 'File extension for the resource' };
				viewType: { classification: 'SystemMetaData'; purpose: 'FeatureInsight'; comment: 'View type of the notebook editor' };
			};

			type WorkbenchNotebookOpenEvent = {
				scheme: string;
				ext: string;
				viewType: string;
			};

			this.telemetryService.publicLog2<WorkbenchNotebookOpenEvent, WorkbenchNotebookOpenClassification>('notebook/editorOpened', {
				scheme: textModel.uri.scheme,
				ext: extname(textModel.uri),
				viewType: textModel.viewType
			});
		} else {
			this.restoreListViewState(viewState);
		}

		this._restoreSelectedKernel(viewState);

		// load preloads for matching kernel
		this._loadKernelPreloads();

		// clear state
		this._dndController?.clearGlobalDragState();

		this._localStore.add(this._list.onDidChangeFocus(() => {
			this.updateContextKeysOnFocusChange();
		}));

		this.updateContextKeysOnFocusChange();
		// render markdown top down on idle
		this._backgroundMarkdownRendering();
	}

	private _backgroundMarkdownRenderRunning = false;
	private _backgroundMarkdownRendering() {
		if (this._backgroundMarkdownRenderRunning) {
			return;
		}

		this._backgroundMarkdownRenderRunning = true;
		runWhenIdle((deadline) => {
			this._backgroundMarkdownRenderingWithDeadline(deadline);
		});
	}

	private _backgroundMarkdownRenderingWithDeadline(deadline: IdleDeadline) {
		const endTime = Date.now() + deadline.timeRemaining();

		const execute = () => {
			try {
				this._backgroundMarkdownRenderRunning = true;
				if (this._isDisposed) {
					return;
				}

				if (!this.viewModel) {
					return;
				}

				const firstMarkupCell = this.viewModel.viewCells.find(cell => cell.cellKind === CellKind.Markup && !this._webview?.markupPreviewMapping.has(cell.id) && !this.cellIsHidden(cell)) as MarkupCellViewModel | undefined;
				if (!firstMarkupCell) {
					return;
				}

				this.createMarkupPreview(firstMarkupCell);
			} finally {
				this._backgroundMarkdownRenderRunning = false;
			}

			if (Date.now() < endTime) {
				setTimeout0(execute);
			} else {
				this._backgroundMarkdownRendering();
			}
		};

		execute();
	}

	private updateContextKeysOnFocusChange() {
		if (!this.viewModel) {
			return;
		}

		const focused = this._list.getFocusedElements()[0];
		if (focused) {
			if (!this._cellContextKeyManager) {
				this._cellContextKeyManager = this._localStore.add(this.instantiationService.createInstance(CellContextKeyManager, this, focused as CellViewModel));
			}

			this._cellContextKeyManager.updateForElement(focused as CellViewModel);
		}
	}

	async setOptions(options: INotebookEditorOptions | undefined) {
		if (options?.isReadOnly !== undefined) {
			this._readOnly = options?.isReadOnly;
		}

		if (!this.viewModel) {
			return;
		}

		this.viewModel.updateOptions({ isReadOnly: this._readOnly });

		// reveal cell if editor options tell to do so
		const cellOptions = options?.cellOptions ?? this._parseIndexedCellOptions(options);
		if (cellOptions) {
			const cell = this.viewModel.viewCells.find(cell => cell.uri.toString() === cellOptions.resource.toString());
			if (cell) {
				this.focusElement(cell);
				const selection = cellOptions.options?.selection;
				if (selection) {
					cell.updateEditState(CellEditState.Editing, 'setOptions');
					cell.focusMode = CellFocusMode.Editor;
					await this.revealLineInCenterIfOutsideViewportAsync(cell, selection.startLineNumber);
				} else if (options?.cellRevealType === CellRevealType.NearTopIfOutsideViewport) {
					await this._list.revealCellAsync(cell, CellRevealType.NearTopIfOutsideViewport);
				} else {
					await this._list.revealCellAsync(cell, CellRevealType.CenterIfOutsideViewport);
				}

				const editor = this._renderedEditors.get(cell)!;
				if (editor) {
					if (cellOptions.options?.selection) {
						const { selection } = cellOptions.options;
						editor.setSelection({
							...selection,
							endLineNumber: selection.endLineNumber || selection.startLineNumber,
							endColumn: selection.endColumn || selection.startColumn
						});
						editor.revealPositionInCenterIfOutsideViewport({
							lineNumber: selection.startLineNumber,
							column: selection.startColumn
						});
						await this.revealLineInCenterIfOutsideViewportAsync(cell, selection.startLineNumber);
					}
					if (!cellOptions.options?.preserveFocus) {
						editor.focus();
					}
				}
			}
		}

		// select cells if options tell to do so
		// todo@rebornix https://github.com/microsoft/vscode/issues/118108 support selections not just focus
		// todo@rebornix support multipe selections
		if (options?.cellSelections) {
			const focusCellIndex = options.cellSelections[0].start;
			const focusedCell = this.viewModel.cellAt(focusCellIndex);
			if (focusedCell) {
				this.viewModel.updateSelectionsState({
					kind: SelectionStateType.Index,
					focus: { start: focusCellIndex, end: focusCellIndex + 1 },
					selections: options.cellSelections
				});
				this.revealInCenterIfOutsideViewport(focusedCell);
			}
		}

		this._updateForOptions();
		this._onDidChangeOptions.fire();
	}

	private _parseIndexedCellOptions(options: INotebookEditorOptions | undefined) {
		if (options?.indexedCellOptions) {
			// convert index based selections
			const cell = this.cellAt(options.indexedCellOptions.index);
			if (cell) {
				return {
					resource: cell.uri,
					options: {
						selection: options.indexedCellOptions.selection,
						preserveFocus: false
					}
				};
			}
		}

		return undefined;
	}

	private _detachModel() {
		this._localStore.clear();
		dispose(this._localCellStateListeners);
		this._list.detachViewModel();
		this.viewModel?.dispose();
		// avoid event
		this.viewModel = undefined;
		this._webview?.dispose();
		this._webview?.element.remove();
		this._webview = null;
		this._list.clear();
	}


	private _updateForOptions(): void {
		if (!this.viewModel) {
			return;
		}

		this._editorEditable.set(!this.viewModel.options.isReadOnly);
		this._overflowContainer.classList.toggle('notebook-editor-editable', !this.viewModel.options.isReadOnly);
		this.getDomNode().classList.toggle('notebook-editor-editable', !this.viewModel.options.isReadOnly);
	}

	private async _resolveWebview(): Promise<BackLayerWebView<ICommonCellInfo> | null> {
		if (!this.textModel) {
			return null;
		}

		if (this._webviewResolvePromise) {
			return this._webviewResolvePromise;
		}

		if (!this._webview) {
			this._ensureWebview(this.getId(), this.textModel.viewType, this.textModel.uri);
		}

		this._webviewResolvePromise = (async () => {
			if (!this._webview) {
				throw new Error('Notebook output webview object is not created successfully.');
			}

			await this._webview.createWebview();
			if (!this._webview.webview) {
				throw new Error('Notebook output webview element was not created successfully.');
			}

			this._localStore.add(this._webview.webview.onDidBlur(() => {
				this._outputFocus.set(false);
				this._webviewFocused = false;

				this.updateEditorFocus();
				this.updateCellFocusMode();
			}));

			this._localStore.add(this._webview.webview.onDidFocus(() => {
				this._outputFocus.set(true);
				this.updateEditorFocus();
				this._webviewFocused = true;
			}));

			this._localStore.add(this._webview.onMessage(e => {
				this._onDidReceiveMessage.fire(e);
			}));

			return this._webview;
		})();

		return this._webviewResolvePromise;
	}

	private _ensureWebview(id: string, viewType: string, resource: URI) {
		if (this._webview) {
			return;
		}

		const that = this;

		this._webview = this.instantiationService.createInstance(BackLayerWebView, {
			get creationOptions() { return that.creationOptions; },
			setScrollTop(scrollTop: number) { that._list.scrollTop = scrollTop; },
			triggerScroll(event: IMouseWheelEvent) { that._list.triggerScrollFromMouseWheelEvent(event); },
			getCellByInfo: that.getCellByInfo.bind(that),
			getCellById: that._getCellById.bind(that),
			toggleNotebookCellSelection: that._toggleNotebookCellSelection.bind(that),
			focusNotebookCell: that.focusNotebookCell.bind(that),
			focusNextNotebookCell: that.focusNextNotebookCell.bind(that),
			updateOutputHeight: that._updateOutputHeight.bind(that),
			scheduleOutputHeightAck: that._scheduleOutputHeightAck.bind(that),
			updateMarkupCellHeight: that._updateMarkupCellHeight.bind(that),
			setMarkupCellEditState: that._setMarkupCellEditState.bind(that),
			didStartDragMarkupCell: that._didStartDragMarkupCell.bind(that),
			didDragMarkupCell: that._didDragMarkupCell.bind(that),
			didDropMarkupCell: that._didDropMarkupCell.bind(that),
			didEndDragMarkupCell: that._didEndDragMarkupCell.bind(that),
			didResizeOutput: that._didResizeOutput.bind(that)
		}, id, viewType, resource, {
			...this._notebookOptions.computeWebviewOptions(),
			fontFamily: this._generateFontFamily()
		}, this.notebookRendererMessaging.getScoped(this._uuid));

		this._webview.element.style.width = '100%';

		// attach the webview container to the DOM tree first
		this._list.attachWebview(this._webview.element);
	}

	private async _attachModel(textModel: NotebookTextModel, viewState: INotebookEditorViewState | undefined, perf?: NotebookPerfMarks) {
		this._ensureWebview(this.getId(), textModel.viewType, textModel.uri);

		this.viewModel = this.instantiationService.createInstance(NotebookViewModel, textModel.viewType, textModel, this._viewContext, this.getLayoutInfo(), { isReadOnly: this._readOnly });
		this._viewContext.eventDispatcher.emit([new NotebookLayoutChangedEvent({ width: true, fontInfo: true }, this.getLayoutInfo())]);

		this._updateForOptions();
		this._updateForNotebookConfiguration();

		// restore view states, including contributions

		{
			// restore view state
			this.viewModel.restoreEditorViewState(viewState);

			// contribution state restore

			const contributionsState = viewState?.contributionsState || {};
			for (const [id, contribution] of this._contributions) {
				if (typeof contribution.restoreViewState === 'function') {
					contribution.restoreViewState(contributionsState[id]);
				}
			}
		}

		this._localStore.add(this.viewModel.onDidChangeViewCells(e => {
			this._onDidChangeViewCells.fire(e);
		}));

		this._localStore.add(this.viewModel.onDidChangeSelection(() => {
			this._onDidChangeSelection.fire();
			this.updateSelectedMarkdownPreviews();
		}));

		this._localStore.add(this._list.onWillScroll(e => {
			if (this._webview?.isResolved()) {
				this._webviewTransparentCover!.style.transform = `translateY(${e.scrollTop})`;
			}
		}));

		let hasPendingChangeContentHeight = false;
		this._localStore.add(this._list.onDidChangeContentHeight(() => {
			if (hasPendingChangeContentHeight) {
				return;
			}
			hasPendingChangeContentHeight = true;

			this._localStore.add(DOM.scheduleAtNextAnimationFrame(() => {
				hasPendingChangeContentHeight = false;
				this._updateScrollHeight();
			}, 100));
		}));

		this._localStore.add(this._list.onDidRemoveOutputs(outputs => {
			outputs.forEach(output => this.removeInset(output));
		}));
		this._localStore.add(this._list.onDidHideOutputs(outputs => {
			outputs.forEach(output => this.hideInset(output));
		}));
		this._localStore.add(this._list.onDidRemoveCellsFromView(cells => {
			const hiddenCells: MarkupCellViewModel[] = [];
			const deletedCells: MarkupCellViewModel[] = [];

			for (const cell of cells) {
				if (cell.cellKind === CellKind.Markup) {
					const mdCell = cell as MarkupCellViewModel;
					if (this.viewModel?.viewCells.find(cell => cell.handle === mdCell.handle)) {
						// Cell has been folded but is still in model
						hiddenCells.push(mdCell);
					} else {
						// Cell was deleted
						deletedCells.push(mdCell);
					}
				}
			}

			this.hideMarkupPreviews(hiddenCells);
			this.deleteMarkupPreviews(deletedCells);
		}));

		// init rendering
		await this._warmupWithMarkdownRenderer(this.viewModel, viewState);

		perf?.mark('customMarkdownLoaded');

		// model attached
		this._localCellStateListeners = this.viewModel.viewCells.map(cell => this._bindCellListener(cell));
		this._lastCellWithEditorFocus = this.viewModel.viewCells.find(viewCell => this.getActiveCell() === viewCell && viewCell.focusMode === CellFocusMode.Editor) ?? null;

		this._localStore.add(this.viewModel.onDidChangeViewCells((e) => {
			if (this._isDisposed) {
				return;
			}

			// update cell listener
			[...e.splices].reverse().forEach(splice => {
				const [start, deleted, newCells] = splice;
				const deletedCells = this._localCellStateListeners.splice(start, deleted, ...newCells.map(cell => this._bindCellListener(cell)));

				dispose(deletedCells);
			});

			if (e.splices.some(s => s[2].some(cell => cell.cellKind === CellKind.Markup))) {
				this._backgroundMarkdownRendering();
			}
		}));

		if (this._dimension) {
			const topInserToolbarHeight = this._notebookOptions.computeTopInsertToolbarHeight(this.viewModel?.viewType);
			this._list.layout(this._dimension.height - topInserToolbarHeight, this._dimension.width);
		} else {
			this._list.layout();
		}

		this._dndController?.clearGlobalDragState();

		// restore list state at last, it must be after list layout
		this.restoreListViewState(viewState);
	}

	private _bindCellListener(cell: ICellViewModel) {
		const store = new DisposableStore();

		store.add(cell.onDidChangeLayout(e => {
			// e.totalHeight will be false it's not changed
			if (e.totalHeight || e.outerWidth) {
				this.layoutNotebookCell(cell, cell.layoutInfo.totalHeight, e.context);
			}
		}));

		if (cell.cellKind === CellKind.Code) {
			store.add((cell as CodeCellViewModel).onDidRemoveOutputs((outputs) => {
				outputs.forEach(output => this.removeInset(output));
			}));
		}

		store.add((cell as CellViewModel).onDidChangeState(e => {
			if (e.inputCollapsedChanged && cell.isInputCollapsed && cell.cellKind === CellKind.Markup) {
				this.hideMarkupPreviews([(cell as MarkupCellViewModel)]);
			}

			if (e.outputCollapsedChanged && cell.isOutputCollapsed && cell.cellKind === CellKind.Code) {
				cell.outputsViewModels.forEach(output => this.hideInset(output));
			}

			if (e.focusModeChanged) {
				this._validateCellFocusMode(cell);
			}
		}));

		return store;
	}


	private _lastCellWithEditorFocus: ICellViewModel | null = null;
	private _validateCellFocusMode(cell: ICellViewModel) {
		if (cell.focusMode !== CellFocusMode.Editor) {
			return;
		}

		if (this._lastCellWithEditorFocus && this._lastCellWithEditorFocus !== cell) {
			this._lastCellWithEditorFocus.focusMode = CellFocusMode.Container;
		}

		this._lastCellWithEditorFocus = cell;
	}

	private async _warmupWithMarkdownRenderer(viewModel: NotebookViewModel, viewState: INotebookEditorViewState | undefined) {

		this.logService.log('NotebookEditorWidget', 'warmup ' + this.viewModel?.uri.toString());
		await this._resolveWebview();
		this.logService.log('NotebookEditorWidget', 'warmup - webview resolved');

		// make sure that the webview is not visible otherwise users will see pre-rendered markdown cells in wrong position as the list view doesn't have a correct `top` offset yet
		this._webview!.element.style.visibility = 'hidden';
		// warm up can take around 200ms to load markdown libraries, etc.
		await this._warmupViewport(viewModel, viewState);
		this.logService.log('NotebookEditorWidget', 'warmup - viewport warmed up');

		// todo@rebornix @mjbvz, is this too complicated?

		/* now the webview is ready, and requests to render markdown are fast enough
		 * we can start rendering the list view
		 * render
		 *   - markdown cell -> request to webview to (10ms, basically just latency between UI and iframe)
		 *   - code cell -> render in place
		 */
		this._list.layout(0, 0);
		this._list.attachViewModel(viewModel);

		// now the list widget has a correct contentHeight/scrollHeight
		// setting scrollTop will work properly
		// after setting scroll top, the list view will update `top` of the scrollable element, e.g. `top: -584px`
		this._list.scrollTop = viewState?.scrollPosition?.top ?? 0;
		this._debug('finish initial viewport warmup and view state restore.');
		this._webview!.element.style.visibility = 'visible';
		this.logService.log('NotebookEditorWidget', 'warmup - list view model attached, set to visible');
	}

	private async _warmupViewport(viewModel: NotebookViewModel, viewState: INotebookEditorViewState | undefined) {
		if (viewState && viewState.cellTotalHeights) {
			const totalHeightCache = viewState.cellTotalHeights;
			const scrollTop = viewState.scrollPosition?.top ?? 0;
			const scrollBottom = scrollTop + Math.max(this._dimension?.height ?? 0, 1080);

			let offset = 0;
			const requests: [ICellViewModel, number][] = [];

			for (let i = 0; i < viewModel.length; i++) {
				const cell = viewModel.cellAt(i)!;

				if (offset + (totalHeightCache[i] ?? 0) < scrollTop) {
					offset += (totalHeightCache ? totalHeightCache[i] : 0);
					continue;
				} else {
					if (cell.cellKind === CellKind.Markup) {
						requests.push([cell, offset]);
					}
				}

				offset += (totalHeightCache ? totalHeightCache[i] : 0);

				if (offset > scrollBottom) {
					break;
				}
			}

			await this._webview!.initializeMarkup(requests.map(([model, offset]) => this.createMarkupCellInitialization(model, offset)));
		} else {
			const initRequests = viewModel.viewCells
				.filter(cell => cell.cellKind === CellKind.Markup)
				.slice(0, 5)
				.map(cell => this.createMarkupCellInitialization(cell, -10000));

			await this._webview!.initializeMarkup(initRequests);

			// no cached view state so we are rendering the first viewport
			// after above async call, we already get init height for markdown cells, we can update their offset
			let offset = 0;
			const offsetUpdateRequests: { id: string; top: number }[] = [];
			const scrollBottom = Math.max(this._dimension?.height ?? 0, 1080);
			for (const cell of viewModel.viewCells) {
				if (cell.cellKind === CellKind.Markup) {
					offsetUpdateRequests.push({ id: cell.id, top: offset });
				}

				offset += cell.getHeight(this.getLayoutInfo().fontInfo.lineHeight);

				if (offset > scrollBottom) {
					break;
				}
			}

			this._webview?.updateScrollTops([], offsetUpdateRequests);
		}
	}

	private createMarkupCellInitialization(model: ICellViewModel, offset: number): IMarkupCellInitialization {
		return ({
			mime: model.mime,
			cellId: model.id,
			cellHandle: model.handle,
			content: model.getText(),
			offset: offset,
			visible: false,
			metadata: model.metadata,
		});
	}

	restoreListViewState(viewState: INotebookEditorViewState | undefined): void {
		if (!this.viewModel) {
			return;
		}

		if (viewState?.scrollPosition !== undefined) {
			this._list.scrollTop = viewState!.scrollPosition.top;
			this._list.scrollLeft = viewState!.scrollPosition.left;
		} else {
			this._list.scrollTop = 0;
			this._list.scrollLeft = 0;
		}

		const focusIdx = typeof viewState?.focus === 'number' ? viewState.focus : 0;
		if (focusIdx < this.viewModel.length) {
			const element = this.viewModel.cellAt(focusIdx);
			if (element) {
				this.viewModel?.updateSelectionsState({
					kind: SelectionStateType.Handle,
					primary: element.handle,
					selections: [element.handle]
				});
			}
		} else if (this._list.length > 0) {
			this.viewModel.updateSelectionsState({
				kind: SelectionStateType.Index,
				focus: { start: 0, end: 1 },
				selections: [{ start: 0, end: 1 }]
			});
		}

		if (viewState?.editorFocused) {
			const cell = this.viewModel.cellAt(focusIdx);
			if (cell) {
				cell.focusMode = CellFocusMode.Editor;
			}
		}
	}

	private _restoreSelectedKernel(viewState: INotebookEditorViewState | undefined): void {
		if (viewState?.selectedKernelId && this.textModel) {
			const matching = this.notebookKernelService.getMatchingKernel(this.textModel);
			const kernel = matching.all.find(k => k.id === viewState.selectedKernelId);
			// Selected kernel may have already been picked prior to the view state loading
			// If so, don't overwrite it with the saved kernel.
			if (kernel && !matching.selected) {
				this.notebookKernelService.selectKernelForNotebook(kernel, this.textModel);
			}
		}
	}

	getEditorViewState(): INotebookEditorViewState {
		const state = this.viewModel?.getEditorViewState();
		if (!state) {
			return {
				editingCells: {},
				cellLineNumberStates: {},
				editorViewStates: {},
				collapsedInputCells: {},
				collapsedOutputCells: {},
			};
		}

		if (this._list) {
			state.scrollPosition = { left: this._list.scrollLeft, top: this._list.scrollTop };
			const cellHeights: { [key: number]: number } = {};
			for (let i = 0; i < this.viewModel!.length; i++) {
				const elm = this.viewModel!.cellAt(i) as CellViewModel;
				cellHeights[i] = elm.layoutInfo.totalHeight;
			}

			state.cellTotalHeights = cellHeights;

			if (this.viewModel) {
				const focusRange = this.viewModel.getFocus();
				const element = this.viewModel.cellAt(focusRange.start);
				if (element) {
					const itemDOM = this._list.domElementOfElement(element);
					const editorFocused = element.getEditState() === CellEditState.Editing && !!(document.activeElement && itemDOM && itemDOM.contains(document.activeElement));

					state.editorFocused = editorFocused;
					state.focus = focusRange.start;
				}
			}
		}

		// Save contribution view states
		const contributionsState: { [key: string]: unknown } = {};
		for (const [id, contribution] of this._contributions) {
			if (typeof contribution.saveViewState === 'function') {
				contributionsState[id] = contribution.saveViewState();
			}
		}
		state.contributionsState = contributionsState;
		state.selectedKernelId = this.activeKernel?.id;

		return state;
	}

	private _allowScrollBeyondLastLine() {
		return this._scrollBeyondLastLine && !this.isEmbedded;
	}

	layout(dimension: DOM.Dimension, shadowElement?: HTMLElement, _position?: DOM.IDomPosition): void {
		if (!shadowElement && this._shadowElementViewInfo === null) {
			this._dimension = dimension;
			return;
		}

		if (dimension.width <= 0 || dimension.height <= 0) {
			this.onWillHide();
			return;
		}

		if (shadowElement) {
			this.updateShadowElement(shadowElement, dimension, /*position*/ undefined);
		}

		if (this._shadowElementViewInfo && this._shadowElementViewInfo.width <= 0 && this._shadowElementViewInfo.height <= 0) {
			this.onWillHide();
			return;
		}

		this._dimension = dimension;
		const newBodyHeight = Math.max(dimension.height - (this._notebookTopToolbar?.useGlobalToolbar ? /** Toolbar height */ 26 : 0), 0);
		DOM.size(this._body, dimension.width, newBodyHeight);

		const topInserToolbarHeight = this._notebookOptions.computeTopInsertToolbarHeight(this.viewModel?.viewType);
		const newCellListHeight = Math.max(newBodyHeight - topInserToolbarHeight, 0);
		if (this._list.getRenderHeight() < newCellListHeight) {
			// the new dimension is larger than the list viewport, update its additional height first, otherwise the list view will move down a bit (as the `scrollBottom` will move down)
			this._list.updateOptions({ additionalScrollHeight: this._allowScrollBeyondLastLine() ? Math.max(0, (newCellListHeight - 50)) : topInserToolbarHeight, overrideStyles: this._listStyleOverride });
			this._list.layout(newCellListHeight, dimension.width);
		} else {
			// the new dimension is smaller than the list viewport, if we update the additional height, the `scrollBottom` will move up, which moves the whole list view upwards a bit. So we run a layout first.
			this._list.layout(newCellListHeight, dimension.width);
			this._list.updateOptions({ additionalScrollHeight: this._allowScrollBeyondLastLine() ? Math.max(0, (newCellListHeight - 50)) : topInserToolbarHeight, overrideStyles: this._listStyleOverride });
		}

		this._overlayContainer.style.visibility = 'visible';
		this._overlayContainer.style.display = 'block';
		this._overlayContainer.style.position = 'absolute';
		this._overlayContainer.style.overflow = 'hidden';

		this.layoutContainerOverShadowElement(dimension, /*position*/ undefined);

		if (this._webviewTransparentCover) {
			this._webviewTransparentCover.style.height = `${dimension.height}px`;
			this._webviewTransparentCover.style.width = `${dimension.width}px`;
		}

		this._notebookTopToolbar.layout(this._dimension);
		this._notebookOverviewRuler.layout();

		this._viewContext?.eventDispatcher.emit([new NotebookLayoutChangedEvent({ width: true, fontInfo: true }, this.getLayoutInfo())]);
	}

	private updateShadowElement(shadowElement: HTMLElement, dimension?: IDimension, position?: DOM.IDomPosition) {
		this._shadowElement = shadowElement;
		if (dimension && position) {
			this._shadowElementViewInfo = {
				height: dimension.height,
				width: dimension.width,
				top: position.top,
				left: position.left,
			};
		} else {
			// We have to recompute position and size ourselves (which is slow)
			const containerRect = shadowElement.getBoundingClientRect();
			this._shadowElementViewInfo = {
				height: containerRect.height,
				width: containerRect.width,
				top: containerRect.top,
				left: containerRect.left
			};
		}
	}

	private layoutContainerOverShadowElement(dimension?: DOM.Dimension, position?: DOM.IDomPosition): void {
		if (dimension && position) {
			this._overlayContainer.style.top = `${position.top}px`;
			this._overlayContainer.style.left = `${position.left}px`;
			this._overlayContainer.style.width = `${dimension.width}px`;
			this._overlayContainer.style.height = `${dimension.height}px`;
			return;
		}

		if (!this._shadowElementViewInfo) {
			return;
		}

		const elementContainerRect = this._overlayContainer.parentElement?.getBoundingClientRect();
		this._overlayContainer.style.top = `${this._shadowElementViewInfo.top - (elementContainerRect?.top || 0)}px`;
		this._overlayContainer.style.left = `${this._shadowElementViewInfo.left - (elementContainerRect?.left || 0)}px`;
		this._overlayContainer.style.width = `${dimension ? dimension.width : this._shadowElementViewInfo.width}px`;
		this._overlayContainer.style.height = `${dimension ? dimension.height : this._shadowElementViewInfo.height}px`;
	}

	//#endregion

	//#region Focus tracker
	focus() {
		this._isVisible = true;
		this._editorFocus.set(true);

		if (this._webviewFocused) {
			this._webview?.focusWebview();
		} else {
			if (this.viewModel) {
				const focusRange = this.viewModel.getFocus();
				const element = this.viewModel.cellAt(focusRange.start);

				// The notebook editor doesn't have focus yet
				if (!this.hasEditorFocus()) {
					this.focusContainer();
					// trigger editor to update as FocusTracker might not emit focus change event
					this.updateEditorFocus();
				}

				if (element && element.focusMode === CellFocusMode.Editor) {
					element.updateEditState(CellEditState.Editing, 'editorWidget.focus');
					element.focusMode = CellFocusMode.Editor;
					this.focusEditor(element);
					return;
				}
			}

			this._list.domFocus();
		}

		if (this._currentProgress) {
			// The editor forces progress to hide when switching editors. So if progress should be visible, force it to show when the editor is focused.
			this.showProgress();
		}
	}

	private focusEditor(activeElement: CellViewModel): void {
		for (const [element, editor] of this._renderedEditors.entries()) {
			if (element === activeElement) {
				editor.focus();
				return;
			}
		}
	}

	focusContainer() {
		if (this._webviewFocused) {
			this._webview?.focusWebview();
		} else {
			this._list.focusContainer();
		}
	}

	onWillHide() {
		this._isVisible = false;
		this._editorFocus.set(false);
		this._overlayContainer.style.visibility = 'hidden';
		this._overlayContainer.style.left = '-50000px';
		this._notebookTopToolbarContainer.style.display = 'none';
	}

	private editorHasDomFocus(): boolean {
		return DOM.isAncestor(document.activeElement, this.getDomNode());
	}

	updateEditorFocus() {
		// Note - focus going to the webview will fire 'blur', but the webview element will be
		// a descendent of the notebook editor root.
		this._focusTracker.refreshState();
		const focused = this.editorHasDomFocus();
		this._editorFocus.set(focused);
		this.viewModel?.setEditorFocus(focused);
	}

	updateCellFocusMode() {
		const activeCell = this.getActiveCell();

		if (activeCell?.focusMode === CellFocusMode.Output && !this._webviewFocused) {
			// output previously has focus, but now it's blurred.
			activeCell.focusMode = CellFocusMode.Container;
		}
	}

	hasEditorFocus() {
		// _editorFocus is driven by the FocusTracker, which is only guaranteed to _eventually_ fire blur.
		// If we need to know whether we have focus at this instant, we need to check the DOM manually.
		this.updateEditorFocus();
		return this.editorHasDomFocus();
	}

	hasWebviewFocus() {
		return this._webviewFocused;
	}

	hasOutputTextSelection() {
		if (!this.hasEditorFocus()) {
			return false;
		}

		const windowSelection = window.getSelection();
		if (windowSelection?.rangeCount !== 1) {
			return false;
		}

		const activeSelection = windowSelection.getRangeAt(0);
		if (activeSelection.startContainer === activeSelection.endContainer && activeSelection.endOffset - activeSelection.startOffset === 0) {
			return false;
		}

		let container: any = activeSelection.commonAncestorContainer;

		if (!this._body.contains(container)) {
			return false;
		}

		while (container
			&&
			container !== this._body) {
			if ((container as HTMLElement).classList && (container as HTMLElement).classList.contains('output')) {
				return true;
			}

			container = container.parentNode;
		}

		return false;
	}

	//#endregion

	//#region Editor Features

	focusElement(cell: ICellViewModel) {
		this.viewModel?.updateSelectionsState({
			kind: SelectionStateType.Handle,
			primary: cell.handle,
			selections: [cell.handle]
		});
	}

	get scrollTop() {
		return this._list.scrollTop;
	}

	getAbsoluteTopOfElement(cell: ICellViewModel) {
		return this._list.getAbsoluteTopOfElement(cell);
	}

	scrollToBottom() {
		this._list.scrollToBottom();
	}

	revealCellRangeInView(range: ICellRange) {
		return this._list.revealCellsInView(range);
	}

	revealInView(cell: ICellViewModel) {
		this._list.revealCell(cell, CellRevealSyncType.Default);
	}

	revealInViewAtTop(cell: ICellViewModel) {
		this._list.revealCell(cell, CellRevealSyncType.Top);
	}

	revealInCenter(cell: ICellViewModel) {
		this._list.revealCell(cell, CellRevealSyncType.Center);
	}

	revealInCenterIfOutsideViewport(cell: ICellViewModel) {
		this._list.revealCell(cell, CellRevealSyncType.CenterIfOutsideViewport);
	}

	async revealLineInViewAsync(cell: ICellViewModel, line: number): Promise<void> {
		return this._list.revealCellRangeAsync(cell, new Range(line, 1, line, 1), CellRevealRangeType.Default);
	}

	async revealLineInCenterAsync(cell: ICellViewModel, line: number): Promise<void> {
		return this._list.revealCellRangeAsync(cell, new Range(line, 1, line, 1), CellRevealRangeType.Center);
	}

	async revealLineInCenterIfOutsideViewportAsync(cell: ICellViewModel, line: number): Promise<void> {
		return this._list.revealCellRangeAsync(cell, new Range(line, 1, line, 1), CellRevealRangeType.CenterIfOutsideViewport);
	}

	async revealRangeInViewAsync(cell: ICellViewModel, range: Range): Promise<void> {
		return this._list.revealCellRangeAsync(cell, range, CellRevealRangeType.Default);
	}

	async revealRangeInCenterAsync(cell: ICellViewModel, range: Range): Promise<void> {
		return this._list.revealCellRangeAsync(cell, range, CellRevealRangeType.Center);
	}

	async revealRangeInCenterIfOutsideViewportAsync(cell: ICellViewModel, range: Range): Promise<void> {
		return this._list.revealCellRangeAsync(cell, range, CellRevealRangeType.CenterIfOutsideViewport);
	}

	async revealCellOffsetInCenterAsync(cell: ICellViewModel, offset: number): Promise<void> {
		return this._list.revealCellOffsetInCenterAsync(cell, offset);
	}

	getViewIndexByModelIndex(index: number): number {
		if (!this._listViewInfoAccessor) {
			return -1;
		}
		const cell = this.viewModel?.viewCells[index];
		if (!cell) {
			return -1;
		}

		return this._listViewInfoAccessor.getViewIndex(cell);
	}

	getViewHeight(cell: ICellViewModel): number {
		if (!this._listViewInfoAccessor) {
			return -1;
		}

		return this._listViewInfoAccessor.getViewHeight(cell);
	}

	getCellRangeFromViewRange(startIndex: number, endIndex: number): ICellRange | undefined {
		return this._listViewInfoAccessor.getCellRangeFromViewRange(startIndex, endIndex);
	}

	getCellsInRange(range?: ICellRange): ReadonlyArray<ICellViewModel> {
		return this._listViewInfoAccessor.getCellsInRange(range);
	}

	setCellEditorSelection(cell: ICellViewModel, range: Range): void {
		this._list.setCellEditorSelection(cell, range);
	}

	setHiddenAreas(_ranges: ICellRange[]): boolean {
		return this._list.setHiddenAreas(_ranges, true);
	}

	getVisibleRangesPlusViewportAboveAndBelow(): ICellRange[] {
		return this._listViewInfoAccessor.getVisibleRangesPlusViewportAboveAndBelow();
	}

	//#endregion

	//#region Decorations

	deltaCellDecorations(oldDecorations: string[], newDecorations: INotebookDeltaDecoration[]): string[] {
		const ret = this.viewModel?.deltaCellDecorations(oldDecorations, newDecorations) || [];
		this._onDidChangeDecorations.fire();
		return ret;
	}

	deltaCellContainerClassNames(cellId: string, added: string[], removed: string[]) {
		this._webview?.deltaCellContainerClassNames(cellId, added, removed);
	}

	changeModelDecorations<T>(callback: (changeAccessor: IModelDecorationsChangeAccessor) => T): T | null {
		return this.viewModel?.changeModelDecorations<T>(callback) || null;
	}

	//#endregion

	//#region Kernel/Execution

	private async _loadKernelPreloads(): Promise<void> {
		if (!this.hasModel()) {
			return;
		}
		const { selected } = this.notebookKernelService.getMatchingKernel(this.textModel);
		if (!this._webview?.isResolved()) {
			await this._resolveWebview();
		}
		this._webview?.updateKernelPreloads(selected);
	}

	get activeKernel() {
		return this.textModel && this.notebookKernelService.getSelectedOrSuggestedKernel(this.textModel);
	}

	async cancelNotebookCells(cells?: Iterable<ICellViewModel>): Promise<void> {
		if (!this.viewModel || !this.hasModel()) {
			return;
		}
		if (!cells) {
			cells = this.viewModel.viewCells;
		}
		return this.notebookExecutionService.cancelNotebookCellHandles(this.textModel, Array.from(cells).map(cell => cell.handle));
	}

	async executeNotebookCells(cells?: Iterable<ICellViewModel>): Promise<void> {
		if (!this.viewModel || !this.hasModel()) {
			return;
		}
		if (!cells) {
			cells = this.viewModel.viewCells;
		}
		return this.notebookExecutionService.executeNotebookCells(this.textModel, Array.from(cells).map(c => c.model), this.scopedContextKeyService);
	}

	//#endregion

	//#region Cell operations/layout API
	private _pendingLayouts: WeakMap<ICellViewModel, IDisposable> | null = new WeakMap<ICellViewModel, IDisposable>();
	async layoutNotebookCell(cell: ICellViewModel, height: number, context?: CellLayoutContext): Promise<void> {
		this._debug('layout cell', cell.handle, height);
		const viewIndex = this._list.getViewIndex(cell);
		if (viewIndex === undefined) {
			// the cell is hidden
			return;
		}

		if (this._pendingLayouts?.has(cell)) {
			this._pendingLayouts?.get(cell)!.dispose();
		}

		const deferred = new DeferredPromise<void>();
		const doLayout = () => {
			if (this._isDisposed) {
				return;
			}

			if (!this.viewModel?.hasCell(cell)) {
				// Cell removed in the meantime?
				return;
			}

			if (this._list.elementHeight(cell) === height) {
				return;
			}

			this._pendingLayouts?.delete(cell);

			if (!this.hasEditorFocus()) {
				// Do not scroll inactive notebook
				// https://github.com/microsoft/vscode/issues/145340
				const cellIndex = this.viewModel?.getCellIndex(cell);
				const visibleRanges = this.visibleRanges;
				if (cellIndex !== undefined
					&& visibleRanges && visibleRanges.length && visibleRanges[0].start === cellIndex
					// cell is partially visible
					&& this._list.scrollTop > this.getAbsoluteTopOfElement(cell)
				) {
					return this._list.updateElementHeight2(cell, height, Math.min(cellIndex + 1, this.getLength() - 1));
				}
			}

			this._list.updateElementHeight2(cell, height);
			deferred.complete(undefined);
		};

		if (this._list.inRenderingTransaction) {
			const layoutDisposable = DOM.scheduleAtNextAnimationFrame(doLayout);

			this._pendingLayouts?.set(cell, toDisposable(() => {
				layoutDisposable.dispose();
				deferred.complete(undefined);
			}));
		} else {
			doLayout();
		}

		return deferred.p;
	}

	getActiveCell() {
		const elements = this._list.getFocusedElements();

		if (elements && elements.length) {
			return elements[0];
		}

		return undefined;
	}

	private _cellFocusAria(cell: ICellViewModel, focusItem: 'editor' | 'container' | 'output') {
		const index = this._notebookViewModel?.getCellIndex(cell);

		if (index !== undefined && index >= 0) {
			let position = '';
			switch (focusItem) {
				case 'editor':
					position = `the inner ${cell.cellKind === CellKind.Markup ? 'markdown' : 'code'} editor is focused, press escape to focus the cell container`;
					break;
				case 'output':
					position = `the cell output is focused, press escape to focus the cell container`;
					break;
				case 'container':
					position = `the ${cell.cellKind === CellKind.Markup ? 'markdown preview' : 'cell container'} is focused, press enter to focus the inner ${cell.cellKind === CellKind.Markup ? 'markdown' : 'code'} editor`;
					break;
				default:
					break;
			}
			aria.alert(`Cell ${this._notebookViewModel?.getCellIndex(cell)}, ${position} `);
		}
	}

	private _toggleNotebookCellSelection(selectedCell: ICellViewModel, selectFromPrevious: boolean): void {
		const currentSelections = this._list.getSelectedElements();
		const isSelected = currentSelections.includes(selectedCell);

		const previousSelection = selectFromPrevious ? currentSelections[currentSelections.length - 1] ?? selectedCell : selectedCell;
		const selectedIndex = this._list.getViewIndex(selectedCell)!;
		const previousIndex = this._list.getViewIndex(previousSelection)!;

		const cellsInSelectionRange = this.getCellsInViewRange(selectedIndex, previousIndex);
		if (isSelected) {
			// Deselect
			this._list.selectElements(currentSelections.filter(current => !cellsInSelectionRange.includes(current)));
		} else {
			// Add to selection
			this.focusElement(selectedCell);
			this._list.selectElements([...currentSelections.filter(current => !cellsInSelectionRange.includes(current)), ...cellsInSelectionRange]);
		}
	}

	private getCellsInViewRange(fromInclusive: number, toInclusive: number): ICellViewModel[] {
		const selectedCellsInRange: ICellViewModel[] = [];
		for (let index = 0; index < this._list.length; ++index) {
			const cell = this._list.element(index);
			if (cell) {
				if ((index >= fromInclusive && index <= toInclusive) || (index >= toInclusive && index <= fromInclusive)) {
					selectedCellsInRange.push(cell);
				}
			}
		}
		return selectedCellsInRange;
	}

	async focusNotebookCell(cell: ICellViewModel, focusItem: 'editor' | 'container' | 'output', options?: IFocusNotebookCellOptions) {
		if (this._isDisposed) {
			return;
		}

		if (focusItem === 'editor') {
			this.focusElement(cell);
			this._cellFocusAria(cell, focusItem);
			this._list.focusView();

			cell.updateEditState(CellEditState.Editing, 'focusNotebookCell');
			cell.focusMode = CellFocusMode.Editor;
			if (!options?.skipReveal) {
				if (typeof options?.focusEditorLine === 'number') {
					this._cursorNavMode.set(true);
					await this.revealLineInViewAsync(cell, options.focusEditorLine);
					const editor = this._renderedEditors.get(cell)!;
					const focusEditorLine = options.focusEditorLine!;
					editor?.setSelection({
						startLineNumber: focusEditorLine,
						startColumn: 1,
						endLineNumber: focusEditorLine,
						endColumn: 1
					});
				} else {
					const selectionsStartPosition = cell.getSelectionsStartPosition();
					if (selectionsStartPosition?.length) {
						const firstSelectionPosition = selectionsStartPosition[0];
						await this.revealRangeInCenterIfOutsideViewportAsync(cell, Range.fromPositions(firstSelectionPosition, firstSelectionPosition));
					} else {
						this.revealInCenterIfOutsideViewport(cell);
					}
				}

			}
		} else if (focusItem === 'output') {
			this.focusElement(cell);
			this._cellFocusAria(cell, focusItem);

			if (!this.hasEditorFocus()) {
				this._list.focusView();
			}

			if (!this._webview) {
				return;
			}

			this._webview.focusOutput(cell.id, this._webviewFocused);

			cell.updateEditState(CellEditState.Preview, 'focusNotebookCell');
			cell.focusMode = CellFocusMode.Output;
			if (!options?.skipReveal) {
				this.revealInCenterIfOutsideViewport(cell);
			}
		} else {
			const itemDOM = this._list.domElementOfElement(cell);
			if (document.activeElement && itemDOM && itemDOM.contains(document.activeElement)) {
				(document.activeElement as HTMLElement).blur();
			}

			cell.updateEditState(CellEditState.Preview, 'focusNotebookCell');
			cell.focusMode = CellFocusMode.Container;

			this.focusElement(cell);
			this._cellFocusAria(cell, focusItem);
			if (!options?.skipReveal) {
				if (typeof options?.focusEditorLine === 'number') {
					this._cursorNavMode.set(true);
					this.revealInView(cell);
				} else {
					this.revealInCenterIfOutsideViewport(cell);
				}
			}
			this._list.focusView();
		}
	}

	async focusNextNotebookCell(cell: ICellViewModel, focusItem: 'editor' | 'container' | 'output') {
		const idx = this.viewModel?.getCellIndex(cell);
		if (typeof idx !== 'number') {
			return;
		}

		const newCell = this.viewModel?.cellAt(idx + 1);
		if (!newCell) {
			return;
		}

		await this.focusNotebookCell(newCell, focusItem);
	}

	//#endregion

	//#region Find

	private async _renderCell(viewCell: CodeCellViewModel) {
		if (viewCell.isOutputCollapsed) {
			return;
		}

		const outputs = viewCell.outputsViewModels;
		for (const output of outputs) {
			const [mimeTypes, pick] = output.resolveMimeTypes(this.textModel!, undefined);
			if (!mimeTypes.find(mimeType => mimeType.isTrusted) || mimeTypes.length === 0) {
				continue;
			}

			const pickedMimeTypeRenderer = mimeTypes[pick];

			if (!pickedMimeTypeRenderer) {
				return;
			}

			const renderer = this._notebookService.getRendererInfo(pickedMimeTypeRenderer.rendererId);

			if (!renderer) {
				return;
			}

			const result: IInsetRenderOutput = { type: RenderOutputType.Extension, renderer, source: output, mimeType: pickedMimeTypeRenderer.mimeType };
			if (!this._webview?.insetMapping.has(result.source)) {
				const p = new Promise<void>(resolve => {
					this.onDidRenderOutput(e => {
						if (e.model === result.source.model) {
							resolve();
						}
					});
				});
				this.createOutput(viewCell, result, 0);
				await p;

			}

			return;
		}

	}

	private async _warmupAll(includeOutput: boolean) {
		if (!this.hasModel() || !this.viewModel) {
			return;
		}

		const cells = this.viewModel.viewCells;
		const requests = [];

		for (let i = 0; i < cells.length; i++) {
			if (cells[i].cellKind === CellKind.Markup && !this._webview!.markupPreviewMapping.has(cells[i].id)) {
				requests.push(this.createMarkupPreview(cells[i]));
			}
		}

		if (includeOutput) {
			for (let i = 0; i < this.getLength(); i++) {
				const cell = this.cellAt(i);

				if (cell?.cellKind === CellKind.Code) {
					requests.push(this._renderCell((cell as CodeCellViewModel)));
				}
			}
		}


		return Promise.all(requests);
	}

	async find(query: string, options: INotebookSearchOptions, token: CancellationToken, skipWarmup: boolean = false): Promise<CellFindMatchWithIndex[]> {
		if (!this._notebookViewModel) {
			return [];
		}

		const findMatches = this._notebookViewModel.find(query, options).filter(match => match.length > 0);

		if (!options.includeMarkupPreview && !options.includeOutput) {
			this._webview?.findStop();

			return findMatches.filter(match =>
				(match.cell.cellKind === CellKind.Code && options.includeCodeInput) ||
				(match.cell.cellKind === CellKind.Markup && options.includeMarkupInput)
			);
		}

		const matchMap: { [key: string]: CellFindMatchWithIndex } = {};
		findMatches.forEach(match => {
			if (match.cell.cellKind === CellKind.Code && options.includeCodeInput) {
				matchMap[match.cell.id] = match;
			}

			if (match.cell.cellKind === CellKind.Markup && options.includeMarkupInput) {
				matchMap[match.cell.id] = match;
			}
		});

		if (this._webview) {
			// request all outputs to be rendered
			await this._warmupAll(!!options.includeOutput);
			const webviewMatches = await this._webview.find(query, { caseSensitive: options.caseSensitive, wholeWord: options.wholeWord, includeMarkup: !!options.includeMarkupPreview, includeOutput: !!options.includeOutput });
			// attach webview matches to model find matches
			webviewMatches.forEach(match => {
				if (!options.includeMarkupPreview && match.type === 'preview') {
					// skip outputs if not included
					return;
				}

				if (!options.includeOutput && match.type === 'output') {
					// skip outputs if not included
					return;
				}

				const exisitingMatch = matchMap[match.cellId];

				if (exisitingMatch) {
					exisitingMatch.webviewMatches.push(match);
				} else {

					matchMap[match.cellId] = new CellFindMatchModel(
						this._notebookViewModel!.viewCells.find(cell => cell.id === match.cellId)!,
						this._notebookViewModel!.viewCells.findIndex(cell => cell.id === match.cellId)!,
						[],
						[match]
					);
				}
			});
		}

		const ret: CellFindMatchWithIndex[] = [];
		this._notebookViewModel.viewCells.forEach((cell, index) => {
			if (matchMap[cell.id]) {
				ret.push(new CellFindMatchModel(cell, index, matchMap[cell.id].contentMatches, matchMap[cell.id].webviewMatches));
			}
		});

		return ret;
	}

	async highlightFind(matchIndex: number): Promise<number> {
		if (!this._webview) {
			return 0;
		}

		return this._webview?.findHighlight(matchIndex);
	}

	async unHighlightFind(matchIndex: number): Promise<void> {
		if (!this._webview) {
			return;
		}

		return this._webview?.findUnHighlight(matchIndex);
	}

	findStop() {
		this._webview?.findStop();
	}

	//#endregion

	//#region MISC

	getLayoutInfo(): NotebookLayoutInfo {
		if (!this._list) {
			throw new Error('Editor is not initalized successfully');
		}

		if (!this._fontInfo) {
			this._generateFontInfo();
		}

		return {
			width: this._dimension?.width ?? 0,
			height: this._dimension?.height ?? 0,
			scrollHeight: this._list?.getScrollHeight() ?? 0,
			fontInfo: this._fontInfo!
		};
	}

	async createMarkupPreview(cell: MarkupCellViewModel) {
		if (!this._webview) {
			return;
		}

		if (!this._webview.isResolved()) {
			await this._resolveWebview();
		}

		if (!this._webview || !this._list.webviewElement) {
			return;
		}

		if (!this.viewModel || !this._list.viewModel) {
			return;
		}

		if (this.viewModel.getCellIndex(cell) === -1) {
			return;
		}

		if (this.cellIsHidden(cell)) {
			return;
		}

		const webviewTop = parseInt(this._list.webviewElement.domNode.style.top, 10);
		const top = !!webviewTop ? (0 - webviewTop) : 0;

		const cellTop = this._list.getAbsoluteTopOfElement(cell);
		await this._webview.showMarkupPreview({
			mime: cell.mime,
			cellHandle: cell.handle,
			cellId: cell.id,
			content: cell.getText(),
			offset: cellTop + top,
			visible: true,
			metadata: cell.metadata,
		});
	}

	private cellIsHidden(cell: ICellViewModel): boolean {
		const modelIndex = this.viewModel!.getCellIndex(cell);
		const foldedRanges = this.viewModel!.getHiddenRanges();
		return foldedRanges.some(range => modelIndex >= range.start && modelIndex <= range.end);
	}

	async unhideMarkupPreviews(cells: readonly MarkupCellViewModel[]) {
		if (!this._webview) {
			return;
		}

		if (!this._webview.isResolved()) {
			await this._resolveWebview();
		}

		await this._webview?.unhideMarkupPreviews(cells.map(cell => cell.id));
	}

	async hideMarkupPreviews(cells: readonly MarkupCellViewModel[]) {
		if (!this._webview || !cells.length) {
			return;
		}

		if (!this._webview.isResolved()) {
			await this._resolveWebview();
		}

		await this._webview?.hideMarkupPreviews(cells.map(cell => cell.id));
	}

	async deleteMarkupPreviews(cells: readonly MarkupCellViewModel[]) {
		if (!this._webview) {
			return;
		}

		if (!this._webview.isResolved()) {
			await this._resolveWebview();
		}

		await this._webview?.deleteMarkupPreviews(cells.map(cell => cell.id));
	}

	private async updateSelectedMarkdownPreviews(): Promise<void> {
		if (!this._webview) {
			return;
		}

		if (!this._webview.isResolved()) {
			await this._resolveWebview();
		}

		const selectedCells = this.getSelectionViewModels().map(cell => cell.id);

		// Only show selection when there is more than 1 cell selected
		await this._webview?.updateMarkupPreviewSelections(selectedCells.length > 1 ? selectedCells : []);
	}

	async createOutput(cell: CodeCellViewModel, output: IInsetRenderOutput, offset: number): Promise<void> {
		this._insetModifyQueueByOutputId.queue(output.source.model.outputId, async () => {
			if (!this._webview) {
				return;
			}

			if (!this._webview.isResolved()) {
				await this._resolveWebview();
			}

			if (!this._webview) {
				return;
			}

			if (!this._list.webviewElement) {
				return;
			}

			if (output.type === RenderOutputType.Extension) {
				this.notebookRendererMessaging.prepare(output.renderer.id);
			}

			const webviewTop = parseInt(this._list.webviewElement.domNode.style.top, 10);
			const top = !!webviewTop ? (0 - webviewTop) : 0;

			const cellTop = this._list.getAbsoluteTopOfElement(cell) + top;

			const existingOutput = this._webview.insetMapping.get(output.source);
			if (!existingOutput
				|| (!existingOutput.renderer && output.type === RenderOutputType.Extension)
				|| (existingOutput.renderer
					&& output.type === RenderOutputType.Extension
					&& existingOutput.renderer.id !== output.renderer.id)
			) {
				await this._webview.createOutput({ cellId: cell.id, cellHandle: cell.handle, cellUri: cell.uri }, output, cellTop, offset);
			} else {
				const outputIndex = cell.outputsViewModels.indexOf(output.source);
				const outputOffset = cell.getOutputOffset(outputIndex);
				this._webview.updateScrollTops([{
					cell,
					output: output.source,
					cellTop,
					outputOffset,
					forceDisplay: !cell.isOutputCollapsed,
				}], []);
			}
		});
	}

	async updateOutput(cell: CodeCellViewModel, output: IInsetRenderOutput, offset: number): Promise<void> {
		this._insetModifyQueueByOutputId.queue(output.source.model.outputId, async () => {
			if (!this._webview) {
				return;
			}

			if (!this._webview.isResolved()) {
				await this._resolveWebview();
			}

			if (!this._webview || !this._list.webviewElement) {
				return;
			}

			if (!this._webview.insetMapping.has(output.source)) {
				return this.createOutput(cell, output, offset);
			}

			if (output.type === RenderOutputType.Extension) {
				this.notebookRendererMessaging.prepare(output.renderer.id);
			}

			const webviewTop = parseInt(this._list.webviewElement.domNode.style.top, 10);
			const top = !!webviewTop ? (0 - webviewTop) : 0;

			const cellTop = this._list.getAbsoluteTopOfElement(cell) + top;
			await this._webview.updateOutput({ cellId: cell.id, cellHandle: cell.handle, cellUri: cell.uri }, output, cellTop, offset);
		});
	}

	removeInset(output: ICellOutputViewModel) {
		this._insetModifyQueueByOutputId.queue(output.model.outputId, async () => {
			if (this._webview?.isResolved()) {
				this._webview.removeInsets([output]);
			}
		});
	}

	hideInset(output: ICellOutputViewModel) {
		this._insetModifyQueueByOutputId.queue(output.model.outputId, async () => {
			if (this._webview?.isResolved()) {
				this._webview.hideInset(output);
			}
		});
	}

	//#region --- webview IPC ----
	postMessage(message: any) {
		if (this._webview?.isResolved()) {
			this._webview.postKernelMessage(message);
		}
	}

	//#endregion

	addClassName(className: string) {
		this._overlayContainer.classList.add(className);
	}

	removeClassName(className: string) {
		this._overlayContainer.classList.remove(className);
	}

	cellAt(index: number): ICellViewModel | undefined {
		return this.viewModel?.cellAt(index);
	}

	getCellByInfo(cellInfo: ICommonCellInfo): ICellViewModel {
		const { cellHandle } = cellInfo;
		return this.viewModel?.viewCells.find(vc => vc.handle === cellHandle) as CodeCellViewModel;
	}

	getCellByHandle(handle: number): ICellViewModel | undefined {
		return this.viewModel?.getCellByHandle(handle);
	}

	getCellIndex(cell: ICellViewModel) {
		return this.viewModel?.getCellIndexByHandle(cell.handle);
	}

	getNextVisibleCellIndex(index: number): number | undefined {
		return this.viewModel?.getNextVisibleCellIndex(index);
	}

	getPreviousVisibleCellIndex(index: number): number | undefined {
		return this.viewModel?.getPreviousVisibleCellIndex(index);
	}

	private _updateScrollHeight() {
		if (this._isDisposed || !this._webview?.isResolved()) {
			return;
		}

		if (!this._list.webviewElement) {
			return;
		}

		const scrollHeight = this._list.scrollHeight;
		this._webview!.element.style.height = `${scrollHeight + NOTEBOOK_WEBVIEW_BOUNDARY * 2}px`;

		const webviewTop = parseInt(this._list.webviewElement.domNode.style.top, 10);
		const top = !!webviewTop ? (0 - webviewTop) : 0;

		const updateItems: IDisplayOutputLayoutUpdateRequest[] = [];
		const removedItems: ICellOutputViewModel[] = [];
		this._webview?.insetMapping.forEach((value, key) => {
			const cell = this.viewModel?.getCellByHandle(value.cellInfo.cellHandle);
			if (!cell || !(cell instanceof CodeCellViewModel)) {
				return;
			}

			this.viewModel?.viewCells.find(cell => cell.handle === value.cellInfo.cellHandle);
			const viewIndex = this._list.getViewIndex(cell);

			if (viewIndex === undefined) {
				return;
			}

			if (cell.outputsViewModels.indexOf(key) < 0) {
				// output is already gone
				removedItems.push(key);
			}

			const cellTop = this._list.getAbsoluteTopOfElement(cell);
			const outputIndex = cell.outputsViewModels.indexOf(key);
			const outputOffset = cell.getOutputOffset(outputIndex);
			updateItems.push({
				cell,
				output: key,
				cellTop: cellTop + top,
				outputOffset,
				forceDisplay: false,
			});
		});

		this._webview.removeInsets(removedItems);

		const markdownUpdateItems: { id: string; top: number }[] = [];
		for (const cellId of this._webview.markupPreviewMapping.keys()) {
			const cell = this.viewModel?.viewCells.find(cell => cell.id === cellId);
			if (cell) {
				const cellTop = this._list.getAbsoluteTopOfElement(cell);
				// markdownUpdateItems.push({ id: cellId, top: cellTop });
				markdownUpdateItems.push({ id: cellId, top: cellTop + top });
			}
		}

		if (markdownUpdateItems.length || updateItems.length) {
			this._debug('_list.onDidChangeContentHeight/markdown', markdownUpdateItems);
			this._webview?.updateScrollTops(updateItems, markdownUpdateItems);
		}
	}

	//#endregion

	//#region BacklayerWebview delegate
	private _updateOutputHeight(cellInfo: ICommonCellInfo, output: ICellOutputViewModel, outputHeight: number, isInit: boolean, source?: string): void {
		const cell = this.viewModel?.viewCells.find(vc => vc.handle === cellInfo.cellHandle);
		if (cell && cell instanceof CodeCellViewModel) {
			const outputIndex = cell.outputsViewModels.indexOf(output);
			if (outputHeight !== 0) {
				cell.updateOutputMinHeight(0);
			}
			this._debug('update cell output', cell.handle, outputHeight);
			cell.updateOutputHeight(outputIndex, outputHeight, source);
			this.layoutNotebookCell(cell, cell.layoutInfo.totalHeight);

			if (isInit) {
				this._onDidRenderOutput.fire(output);
			}
		}
	}

	private readonly _pendingOutputHeightAcks = new Map</* outputId */ string, IAckOutputHeight>();

	private _scheduleOutputHeightAck(cellInfo: ICommonCellInfo, outputId: string, height: number) {
		const wasEmpty = this._pendingOutputHeightAcks.size === 0;
		this._pendingOutputHeightAcks.set(outputId, { cellId: cellInfo.cellId, outputId, height });

		if (wasEmpty) {
			DOM.scheduleAtNextAnimationFrame(() => {
				this._debug('ack height');
				this._updateScrollHeight();

				this._webview?.ackHeight([...this._pendingOutputHeightAcks.values()]);

				this._pendingOutputHeightAcks.clear();
			}, -1); // -1 priority because this depends on calls to layoutNotebookCell, and that may be called multiple times before this runs
		}
	}

	private _getCellById(cellId: string): ICellViewModel | undefined {
		return this.viewModel?.viewCells.find(vc => vc.id === cellId);
	}

	private _updateMarkupCellHeight(cellId: string, height: number, isInit: boolean) {
		const cell = this._getCellById(cellId);
		if (cell && cell instanceof MarkupCellViewModel) {
			const { bottomToolbarGap } = this._notebookOptions.computeBottomToolbarDimensions(this.viewModel?.viewType);
			this._debug('updateMarkdownCellHeight', cell.handle, height + bottomToolbarGap, isInit);
			cell.renderedMarkdownHeight = height;
		}
	}

	private _setMarkupCellEditState(cellId: string, editState: CellEditState): void {
		const cell = this._getCellById(cellId);
		if (cell instanceof MarkupCellViewModel) {
			this.revealInView(cell);
			cell.updateEditState(editState, 'setMarkdownCellEditState');
		}
	}

	private _didStartDragMarkupCell(cellId: string, event: { dragOffsetY: number }): void {
		const cell = this._getCellById(cellId);
		if (cell instanceof MarkupCellViewModel) {
			const webviewOffset = this._list.webviewElement ? -parseInt(this._list.webviewElement.domNode.style.top, 10) : 0;
			this._dndController?.startExplicitDrag(cell, event.dragOffsetY - webviewOffset);
		}
	}

	private _didDragMarkupCell(cellId: string, event: { dragOffsetY: number }): void {
		const cell = this._getCellById(cellId);
		if (cell instanceof MarkupCellViewModel) {
			const webviewOffset = this._list.webviewElement ? -parseInt(this._list.webviewElement.domNode.style.top, 10) : 0;
			this._dndController?.explicitDrag(cell, event.dragOffsetY - webviewOffset);
		}
	}

	private _didDropMarkupCell(cellId: string, event: { dragOffsetY: number; ctrlKey: boolean; altKey: boolean }): void {
		const cell = this._getCellById(cellId);
		if (cell instanceof MarkupCellViewModel) {
			const webviewOffset = this._list.webviewElement ? -parseInt(this._list.webviewElement.domNode.style.top, 10) : 0;
			event.dragOffsetY -= webviewOffset;
			this._dndController?.explicitDrop(cell, event);
		}
	}

	private _didEndDragMarkupCell(cellId: string): void {
		const cell = this._getCellById(cellId);
		if (cell instanceof MarkupCellViewModel) {
			this._dndController?.endExplicitDrag(cell);
		}
	}

	private _didResizeOutput(cellId: string): void {
		const cell = this._getCellById(cellId);
		if (cell) {
			this._onDidResizeOutputEmitter.fire(cell);
		}
	}

	//#endregion

	//#region Editor Contributions
	getContribution<T extends INotebookEditorContribution>(id: string): T {
		return <T>(this._contributions.get(id) || null);
	}

	//#endregion

	override dispose() {
		this._isDisposed = true;
		// dispose webview first
		this._webview?.dispose();
		this._webview = null;

		this.notebookEditorService.removeNotebookEditor(this);
		dispose(this._contributions.values());
		this._contributions.clear();

		this._localStore.clear();
		dispose(this._localCellStateListeners);
		this._list.dispose();
		this._listTopCellToolbar?.dispose();

		this._overlayContainer.remove();
		this.viewModel?.dispose();
		this.viewModel = undefined;

		this._renderedEditors.clear();
		this._baseCellEditorOptions.forEach(v => v.dispose());
		this._baseCellEditorOptions.clear();

<<<<<<< HEAD
		this._onDidDispose.fire();
=======
		this._notebookOverviewRulerContainer.remove();

>>>>>>> 78b6a6d3
		super.dispose();

		// unref
		this._webview = null;
		this._webviewResolvePromise = null;
		this._webviewTransparentCover = null;
		this._dndController = null;
		this._listTopCellToolbar = null;
		this._notebookViewModel = undefined;
		this._cellContextKeyManager = null;
		this._notebookTopToolbar = null!;
		this._list = null!;
		this._listViewInfoAccessor = null!;
		this._pendingLayouts = null;
		this._listDelegate = null;
	}

	toJSON(): { notebookUri: URI | undefined } {
		return {
			notebookUri: this.viewModel?.uri,
		};
	}
}

registerZIndex(ZIndex.Base, 5, 'notebook-progress-bar',);
registerZIndex(ZIndex.Base, 10, 'notebook-list-insertion-indicator');
registerZIndex(ZIndex.Base, 20, 'notebook-cell-editor-outline');
registerZIndex(ZIndex.Base, 25, 'notebook-scrollbar');
registerZIndex(ZIndex.Base, 26, 'notebook-cell-status');
registerZIndex(ZIndex.Base, 26, 'notebook-folding-indicator');
registerZIndex(ZIndex.Base, 27, 'notebook-output');
registerZIndex(ZIndex.Base, 28, 'notebook-cell-bottom-toolbar-container');
registerZIndex(ZIndex.Base, 29, 'notebook-run-button-container');
registerZIndex(ZIndex.Base, 29, 'notebook-input-collapse-condicon');
registerZIndex(ZIndex.Base, 30, 'notebook-cell-output-toolbar');
registerZIndex(ZIndex.Sash, 1, 'notebook-cell-expand-part-button');
registerZIndex(ZIndex.Sash, 2, 'notebook-cell-toolbar');
registerZIndex(ZIndex.Sash, 3, 'notebook-cell-toolbar-dropdown-active');

export const notebookCellBorder = registerColor('notebook.cellBorderColor', {
	dark: transparent(listInactiveSelectionBackground, 1),
	light: transparent(listInactiveSelectionBackground, 1),
	hcDark: PANEL_BORDER,
	hcLight: PANEL_BORDER
}, nls.localize('notebook.cellBorderColor', "The border color for notebook cells."));

export const focusedEditorBorderColor = registerColor('notebook.focusedEditorBorder', {
	light: focusBorder,
	dark: focusBorder,
	hcDark: focusBorder,
	hcLight: focusBorder
}, nls.localize('notebook.focusedEditorBorder', "The color of the notebook cell editor border."));

export const cellStatusIconSuccess = registerColor('notebookStatusSuccessIcon.foreground', {
	light: debugIconStartForeground,
	dark: debugIconStartForeground,
	hcDark: debugIconStartForeground,
	hcLight: debugIconStartForeground
}, nls.localize('notebookStatusSuccessIcon.foreground', "The error icon color of notebook cells in the cell status bar."));

export const cellStatusIconError = registerColor('notebookStatusErrorIcon.foreground', {
	light: errorForeground,
	dark: errorForeground,
	hcDark: errorForeground,
	hcLight: errorForeground
}, nls.localize('notebookStatusErrorIcon.foreground', "The error icon color of notebook cells in the cell status bar."));

export const cellStatusIconRunning = registerColor('notebookStatusRunningIcon.foreground', {
	light: foreground,
	dark: foreground,
	hcDark: foreground,
	hcLight: foreground
}, nls.localize('notebookStatusRunningIcon.foreground', "The running icon color of notebook cells in the cell status bar."));

export const notebookOutputContainerBorderColor = registerColor('notebook.outputContainerBorderColor', {
	dark: null,
	light: null,
	hcDark: null,
	hcLight: null
}, nls.localize('notebook.outputContainerBorderColor', "The border color of the notebook output container."));

export const notebookOutputContainerColor = registerColor('notebook.outputContainerBackgroundColor', {
	dark: null,
	light: null,
	hcDark: null,
	hcLight: null
}, nls.localize('notebook.outputContainerBackgroundColor', "The color of the notebook output container background."));

// TODO@rebornix currently also used for toolbar border, if we keep all of this, pick a generic name
export const CELL_TOOLBAR_SEPERATOR = registerColor('notebook.cellToolbarSeparator', {
	dark: Color.fromHex('#808080').transparent(0.35),
	light: Color.fromHex('#808080').transparent(0.35),
	hcDark: contrastBorder,
	hcLight: contrastBorder
}, nls.localize('notebook.cellToolbarSeparator', "The color of the separator in the cell bottom toolbar"));

export const focusedCellBackground = registerColor('notebook.focusedCellBackground', {
	dark: null,
	light: null,
	hcDark: null,
	hcLight: null
}, nls.localize('focusedCellBackground', "The background color of a cell when the cell is focused."));

export const selectedCellBackground = registerColor('notebook.selectedCellBackground', {
	dark: listInactiveSelectionBackground,
	light: listInactiveSelectionBackground,
	hcDark: null,
	hcLight: null
}, nls.localize('selectedCellBackground', "The background color of a cell when the cell is selected."));


export const cellHoverBackground = registerColor('notebook.cellHoverBackground', {
	dark: transparent(focusedCellBackground, .5),
	light: transparent(focusedCellBackground, .7),
	hcDark: null,
	hcLight: null
}, nls.localize('notebook.cellHoverBackground', "The background color of a cell when the cell is hovered."));

export const selectedCellBorder = registerColor('notebook.selectedCellBorder', {
	dark: notebookCellBorder,
	light: notebookCellBorder,
	hcDark: contrastBorder,
	hcLight: contrastBorder
}, nls.localize('notebook.selectedCellBorder', "The color of the cell's top and bottom border when the cell is selected but not focused."));

export const inactiveSelectedCellBorder = registerColor('notebook.inactiveSelectedCellBorder', {
	dark: null,
	light: null,
	hcDark: focusBorder,
	hcLight: focusBorder
}, nls.localize('notebook.inactiveSelectedCellBorder', "The color of the cell's borders when multiple cells are selected."));

export const focusedCellBorder = registerColor('notebook.focusedCellBorder', {
	dark: focusBorder,
	light: focusBorder,
	hcDark: focusBorder,
	hcLight: focusBorder
}, nls.localize('notebook.focusedCellBorder', "The color of the cell's focus indicator borders when the cell is focused."));

export const inactiveFocusedCellBorder = registerColor('notebook.inactiveFocusedCellBorder', {
	dark: notebookCellBorder,
	light: notebookCellBorder,
	hcDark: notebookCellBorder,
	hcLight: notebookCellBorder
}, nls.localize('notebook.inactiveFocusedCellBorder', "The color of the cell's top and bottom border when a cell is focused while the primary focus is outside of the editor."));

export const cellStatusBarItemHover = registerColor('notebook.cellStatusBarItemHoverBackground', {
	light: new Color(new RGBA(0, 0, 0, 0.08)),
	dark: new Color(new RGBA(255, 255, 255, 0.15)),
	hcDark: new Color(new RGBA(255, 255, 255, 0.15)),
	hcLight: new Color(new RGBA(0, 0, 0, 0.08)),
}, nls.localize('notebook.cellStatusBarItemHoverBackground', "The background color of notebook cell status bar items."));

export const cellInsertionIndicator = registerColor('notebook.cellInsertionIndicator', {
	light: focusBorder,
	dark: focusBorder,
	hcDark: focusBorder,
	hcLight: focusBorder
}, nls.localize('notebook.cellInsertionIndicator', "The color of the notebook cell insertion indicator."));

export const listScrollbarSliderBackground = registerColor('notebookScrollbarSlider.background', {
	dark: scrollbarSliderBackground,
	light: scrollbarSliderBackground,
	hcDark: scrollbarSliderBackground,
	hcLight: scrollbarSliderBackground
}, nls.localize('notebookScrollbarSliderBackground', "Notebook scrollbar slider background color."));

export const listScrollbarSliderHoverBackground = registerColor('notebookScrollbarSlider.hoverBackground', {
	dark: scrollbarSliderHoverBackground,
	light: scrollbarSliderHoverBackground,
	hcDark: scrollbarSliderHoverBackground,
	hcLight: scrollbarSliderHoverBackground
}, nls.localize('notebookScrollbarSliderHoverBackground', "Notebook scrollbar slider background color when hovering."));

export const listScrollbarSliderActiveBackground = registerColor('notebookScrollbarSlider.activeBackground', {
	dark: scrollbarSliderActiveBackground,
	light: scrollbarSliderActiveBackground,
	hcDark: scrollbarSliderActiveBackground,
	hcLight: scrollbarSliderActiveBackground
}, nls.localize('notebookScrollbarSliderActiveBackground', "Notebook scrollbar slider background color when clicked on."));

export const cellSymbolHighlight = registerColor('notebook.symbolHighlightBackground', {
	dark: Color.fromHex('#ffffff0b'),
	light: Color.fromHex('#fdff0033'),
	hcDark: null,
	hcLight: null
}, nls.localize('notebook.symbolHighlightBackground', "Background color of highlighted cell"));

export const cellEditorBackground = registerColor('notebook.cellEditorBackground', {
	light: SIDE_BAR_BACKGROUND,
	dark: SIDE_BAR_BACKGROUND,
	hcDark: null,
	hcLight: null
}, nls.localize('notebook.cellEditorBackground', "Cell editor background color."));

const notebookEditorBackground = registerColor('notebook.editorBackground', {
	light: EDITOR_PANE_BACKGROUND,
	dark: EDITOR_PANE_BACKGROUND,
	hcDark: null,
	hcLight: null
}, nls.localize('notebook.editorBackground', "Notebook background color."));<|MERGE_RESOLUTION|>--- conflicted
+++ resolved
@@ -2939,12 +2939,9 @@
 		this._baseCellEditorOptions.forEach(v => v.dispose());
 		this._baseCellEditorOptions.clear();
 
-<<<<<<< HEAD
 		this._onDidDispose.fire();
-=======
 		this._notebookOverviewRulerContainer.remove();
 
->>>>>>> 78b6a6d3
 		super.dispose();
 
 		// unref
